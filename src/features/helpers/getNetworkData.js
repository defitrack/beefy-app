--- conflicted
+++ resolved
@@ -2,27 +2,21 @@
 import WalletConnectProvider from '@walletconnect/web3-provider';
 
 import {
+  nativeCoins,
+  avalanchePools,
+  avalancheStakePools,
+  avalancheTokenList,
+  avalancheZaps,
   bscPools,
+  bscStakePools,
+  bscTokenList,
+  bscZaps,
   hecoPools,
-  avalanchePools,
-<<<<<<< HEAD
-  bscTokenList,
+  hecoStakePools,
   hecoTokenList,
-  avalancheTokenList,
-  bscZaps,
   hecoZaps,
-  avalancheZaps,
-  bscStakePools,
-  hecoStakePools,
-  avalancheStakePools,
-  nativeCoins,
-=======
   polygonPools,
-  bscStakePools,
-  hecoStakePools,
-  avalancheStakePools,
   polygonStakePools,
->>>>>>> 68cc049a
 } from '../configure';
 
 export const getNetworkCoin = () => {
