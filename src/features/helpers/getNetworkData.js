import { connectors } from 'web3modal';
import WalletConnectProvider from '@walletconnect/web3-provider';

import {
  nativeCoins,
  avalanchePools,
<<<<<<< HEAD
  avalancheStakePools,
  avalancheTokenList,
  avalancheZaps,
  bscPools,
=======
  polygonPools,
  fantomPools,
>>>>>>> 95f0074b
  bscStakePools,
  bscTokenList,
  bscZaps,
  hecoPools,
  hecoStakePools,
  hecoTokenList,
  hecoZaps,
  polygonPools,
  polygonStakePools,
<<<<<<< HEAD
  polygonTokenList,
  polygonZaps,
=======
  fantomStakePools,
>>>>>>> 95f0074b
} from '../configure';

export const getNetworkCoin = () => {
  return nativeCoins.find(coin => coin.chainId == process.env.REACT_APP_NETWORK_ID);
};

export const getNetworkPools = () => {
  switch (process.env.REACT_APP_NETWORK_ID) {
    case '56':
      return bscPools;
    case '128':
      return hecoPools;
    case '43114':
      return avalanchePools;
    case '137':
      return polygonPools;
    case '250':
      return fantomPools;
    default:
      return [];
  }
};

export const getNetworkTokens = () => {
  switch (process.env.REACT_APP_NETWORK_ID) {
    case '56':
      return bscTokenList.tokens;
    case '128':
      return hecoTokenList.tokens;
    case '43114':
      return avalancheTokenList.tokens;
    case '137':
      return polygonTokenList.tokens;
    default:
      throw new Error(`Create Tokenlist for this chainId first. See src/features/configure/tokenlist/*_tokenlist.json`);
  }
};

export const getNetworkZaps = () => {
  switch (process.env.REACT_APP_NETWORK_ID) {
    case '56':
      return bscZaps;
    case '128':
      return hecoZaps;
    case '43114':
      return avalancheZaps;
    case '137':
      return polygonZaps;
    default:
      return [];
  }
};

export const getNetworkStakePools = () => {
  switch (process.env.REACT_APP_NETWORK_ID) {
    case '56':
      return bscStakePools;
    case '128':
      return hecoStakePools;
    case '43114':
      return avalancheStakePools;
    case '137':
      return polygonStakePools;
    case '250':
      return fantomStakePools;
    default:
      return [];
  }
};

export const getNetworkStables = () => {
  switch (process.env.REACT_APP_NETWORK_ID) {
    case '56':
      return ['BUSD', 'USDT', 'USDC', 'DAI', 'VAI', 'QUSD', 'UST', 'VENUS BLP', '3EPS', 'fUSDT', '4BELT'];
    case '128':
      return ['USDT', 'HUSD'];
    case '43114':
      return ['USDT', 'DAI', 'BUSD'];
    case '137':
      return ['USDC', 'USDT', 'maUSDC'];
    case '250':
      return ['USDC', 'USDT'];
    default:
      return [];
  }
};

export const getNetworkMulticall = () => {
  switch (process.env.REACT_APP_NETWORK_ID) {
    case '56':
      return '0xB94858b0bB5437498F5453A16039337e5Fdc269C';
    case '128':
      return '0x2776CF9B6E2Fa7B33A37139C3CB1ee362Ff0356e';
    case '43114':
      return '0x6FfF95AC47b586bDDEea244b3c2fe9c4B07b9F76';
    case '137':
      return '0xC3821F0b56FA4F4794d5d760f94B812DE261361B';
    case '250':
      return '0xC9F6b1B53E056fd04bE5a197ce4B2423d456B982';
    default:
      return '';
  }
};

export const getNetworkConnectors = t => {
  switch (process.env.REACT_APP_NETWORK_ID) {
    case '56':
      return {
        network: 'binance',
        cacheProvider: true,
        providerOptions: {
          injected: {
            display: {
              name: 'Injected',
              description: t('Home-BrowserWallet'),
            },
          },
          walletconnect: {
            package: WalletConnectProvider,
            options: {
              rpc: {
                1: 'https://bsc-dataseed.binance.org/',
                56: 'https://bsc-dataseed.binance.org/',
              },
            },
          },
          'custom-binance': {
            display: {
              name: 'Binance',
              description: t('Binance Chain Wallet'),
              logo: require(`images/wallets/binance-wallet.png`),
            },
            package: 'binance',
            connector: async (ProviderPackage, options) => {
              const provider = window.BinanceChain;
              await provider.enable();
              return provider;
            },
          },
          'custom-math': {
            display: {
              name: 'Math',
              description: t('Math Wallet'),
              logo: require(`images/wallets/math-wallet.svg`),
            },
            package: 'math',
            connector: connectors.injected,
          },
          'custom-twt': {
            display: {
              name: 'Trust',
              description: t('Trust Wallet'),
              logo: require(`images/wallets/trust-wallet.svg`),
            },
            package: 'twt',
            connector: connectors.injected,
          },
          'custom-safepal': {
            display: {
              name: 'SafePal',
              description: t('SafePal App'),
              logo: require(`images/wallets/safepal-wallet.svg`),
            },
            package: 'safepal',
            connector: connectors.injected,
          },
        },
      };
    case '128':
      return {
        network: 'heco',
        cacheProvider: true,
        providerOptions: {
          injected: {
            display: {
              name: 'Injected',
              description: t('Home-BrowserWallet'),
            },
          },
          walletconnect: {
            package: WalletConnectProvider,
            options: {
              rpc: {
                1: 'https://http-mainnet.hecochain.com',
                128: 'https://http-mainnet.hecochain.com',
              },
            },
          },
          'custom-math': {
            display: {
              name: 'Math',
              description: t('Math Wallet'),
              logo: require(`images/wallets/math-wallet.svg`),
            },
            package: 'math',
            connector: connectors.injected,
          },
        },
      };
    case '43114':
      return {
        network: 'avalanche',
        cacheProvider: true,
        providerOptions: {
          injected: {
            display: {
              name: 'Injected',
              description: t('Home-BrowserWallet'),
            },
          },
          walletconnect: {
            package: WalletConnectProvider,
            options: {
              rpc: {
                1: 'https://api.avax.network/ext/bc/C/rpc',
                43114: 'https://api.avax.network/ext/bc/C/rpc',
              },
            },
          },
        },
      };
      case '137':
        return {
          network: 'polygon',
          cacheProvider: true,
          providerOptions: {
            injected: {
              display: {
                name: 'Injected',
                description: t('Home-BrowserWallet'),
              },
            },
            walletconnect: {
              package: WalletConnectProvider,
              options: {
                rpc: {
                  1: 'https://rpc-mainnet.maticvigil.com/',
                  137: 'https://rpc-mainnet.maticvigil.com/',
                },
              },
            },
          },
        };
        case '250':
        return {
          network: 'fantom',
          cacheProvider: true,
          providerOptions: {
            injected: {
              display: {
                name: 'Injected',
                description: t('Home-BrowserWallet'),
              },
            },
            walletconnect: {
              package: WalletConnectProvider,
              options: {
                rpc: {
                  1: 'https://rpcapi.fantom.network',
                  250: 'https://rpcapi.fantom.network',
                },
              },
            },
          },
        };
    default:
      return {};
  }
};<|MERGE_RESOLUTION|>--- conflicted
+++ resolved
@@ -4,30 +4,23 @@
 import {
   nativeCoins,
   avalanchePools,
-<<<<<<< HEAD
   avalancheStakePools,
   avalancheTokenList,
   avalancheZaps,
   bscPools,
-=======
-  polygonPools,
-  fantomPools,
->>>>>>> 95f0074b
   bscStakePools,
   bscTokenList,
   bscZaps,
+  fantomPools,
+  fantomStakePools,
   hecoPools,
   hecoStakePools,
   hecoTokenList,
   hecoZaps,
   polygonPools,
   polygonStakePools,
-<<<<<<< HEAD
   polygonTokenList,
   polygonZaps,
-=======
-  fantomStakePools,
->>>>>>> 95f0074b
 } from '../configure';
 
 export const getNetworkCoin = () => {
