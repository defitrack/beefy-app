--- conflicted
+++ resolved
@@ -1,10 +1,6 @@
 import React, { useEffect } from 'react';
 import { useTranslation } from 'react-i18next';
-<<<<<<< HEAD
-import {useFetchHalfTime, useFetchPoolsInfo} from '../redux/hooks';
-=======
 import { useFetchHalfTime, useFetchPoolData } from '../redux/hooks';
->>>>>>> b7ffcc31
 import {
   Grid,
   Typography,
