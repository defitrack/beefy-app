import { govPoolABI } from '../abi';

export const fantomStakePools = [
  {
<<<<<<< HEAD
    id: 'moo_usdc-ftm-ester',
=======
    id: 'moo_ftm_usdc-est',
>>>>>>> 819cb297
    name: 'Ester Finance',
    logo: 'fantom/USDC-FTM.png',
    token: 'mooBooFTM-USDC',
    tokenDecimals: 18,
    tokenAddress: '0x41D44B276904561Ac51855159516FD4cB2c90968',
    tokenOracle: 'lps',
    tokenOracleId: 'boo-ftm-usdc',
    earnedToken: 'EST',
    earnedTokenDecimals: 18,
    earnedTokenAddress: '0x181F3F22C9a751E2ce673498A03E1FDFC0ebBFB6',
    earnContractAddress: '0xed5010eDF8812003B7d4c9a69E7AfCBceaB62F4f',
    earnContractAbi: govPoolABI,
    earnedOracle: 'tokens',
    earnedOracleId: 'EST',
    partnership: true,
    status: 'active',
    isMooStaked: true,
    periodFinish: 1622138639,
    partner: {
      logo: 'stake/esterfinance/logo.png',
      background: 'stake/esterfinance/background.png',
      text: 'Ester.Finance is a Decentralized Finance (DeFi) Yield Optimizer project on the Fantom Opera Blockchain. Ester can make you earn more crypto with crypto. Through a set of smart contracts and several investment strategies, Ester.Finance automatically maximizes the user rewards from various liquidity pools (LPs), automated market-making (AMM) projects, and other yield farming opportunities in the DeFi ecosystem. This provides a huge advantage over attempting to do this manually yourself.',
      website: 'https://app.ester.finance/',
      social: {
        telegram: '',
        twitter: 'https://twitter.com/EsterFinance',
      },
    },
  },
];<|MERGE_RESOLUTION|>--- conflicted
+++ resolved
@@ -2,11 +2,7 @@
 
 export const fantomStakePools = [
   {
-<<<<<<< HEAD
-    id: 'moo_usdc-ftm-ester',
-=======
     id: 'moo_ftm_usdc-est',
->>>>>>> 819cb297
     name: 'Ester Finance',
     logo: 'fantom/USDC-FTM.png',
     token: 'mooBooFTM-USDC',
