{
  "name": "Beefy.Finance BSC Tokens List",
  "timestamp": "2021-03-17T09:56:23Z",
  "version": {
    "major": 1,
    "minor": 0,
    "patch": 0
  },
  "tags": {},
  "logoURI": "https://beefy.finance/img/beefy.svg",
  "keywords": ["beefy", "bsc"],
  "tokens": [
    {
<<<<<<< HEAD
      "name": "XEND",
      "symbol": "XEND",
      "address": "0x4a080377f83D669D7bB83B3184a8A5E61B500608",
      "chainId": 56,
      "decimals": 18,
      "logoURI": "https://bscscan.com/token/images/xendfinance_32.png"
    },
    {
      "name": "Cyclone Protocol",
      "symbol": "CYC",
      "address": "0x810EE35443639348aDbbC467b33310d2AB43c168",
      "chainId": 56,
      "decimals": 18,
      "logoURI": "https://bscscan.com/token/images/cyclone_32.png"
=======
      "name": "Z-Cash",
      "symbol": "ZEC",
      "address": "0x1Ba42e5193dfA8B03D15dd1B86a3113bbBEF8Eeb",
      "chainId": 56,
      "decimals": 18,
      "logoURI": "https://dex.apeswap.finance/images/coins/ZEC.svg"
    },
    {
      "name": "Ethereum Classic",
      "symbol": "ETC",
      "address": "0x3d6545b08693daE087E957cb1180ee38B9e3c25E",
      "chainId": 56,
      "decimals": 18,
      "logoURI": "https://dex.apeswap.finance/images/coins/ETC.svg"
    },
    {
      "name": "Coti",
      "symbol": "COTI",
      "address": "0xAdBAF88B39D37Dc68775eD1541F1bf83A5A45feB",
      "chainId": 56,
      "decimals": 18,
      "logoURI": "https://dex.apeswap.finance/images/coins/coti.svg"
    },
    {
      "name": "Near",
      "symbol": "NEAR",
      "address": "0x1fa4a73a3f0133f0025378af00236f3abdee5d63",
      "chainId": 56,
      "decimals": 18,
      "logoURI": "https://dex.apeswap.finance/images/coins/near.svg"
>>>>>>> e83f18ec
    },
    {
      "name": "Grand",
      "symbol": "GRAND",
      "address": "0xeE814F5B2bF700D2e843Dc56835D28d095161dd9",
      "chainId": 56,
      "decimals": 18,
      "logoURI": "https://bscscan.com/token/images/grandtoken_32.png"
    },
    {
      "name": "Swampy Token",
      "symbol": "SWAMP",
      "address": "0xc5a49b4cbe004b6fd55b30ba1de6ac360ff9765d",
      "chainId": 56,
      "decimals": 18,
      "logoURI": "https://bscscan.com/token/images/swampfinance_32.png"
    },
    {
      "name": "Hot Cross Token",
      "address": "0x4FA7163E153419E0E1064e418dd7A99314Ed27b6",
      "symbol": "HOTCROSS",
      "decimals": 18,
      "chainId": 56,
      "logoURI": "https://exchange.pancakeswap.finance/images/coins/0x4fa7163e153419e0e1064e418dd7a99314ed27b6.png"
    },
    {
      "name": "RFOX Token",
      "address": "0x0a3A21356793B49154Fd3BbE91CBc2A16c0457f5",
      "symbol": "RFOX",
      "decimals": 18,
      "chainId": 56,
      "logoURI": "https://exchange.pancakeswap.finance/images/coins/0x0a3a21356793b49154fd3bbe91cbc2a16c0457f5.png"
    },
    {
      "name": "HYFI Token",
      "symbol": "HYFI",
      "address": "0x9a319b959e33369C5eaA494a770117eE3e585318",
      "chainId": 56,
      "decimals": 18,
      "logoURI": "https://exchange.pancakeswap.finance/images/coins/0x9a319b959e33369C5eaA494a770117eE3e585318.png"
    },
    {
      "name": "Refinable Token",
      "symbol": "FINE",
      "address": "0x4e6415a5727ea08aae4580057187923aec331227",
      "chainId": 56,
      "decimals": 18,
      "logoURI": "https://bscscan.com/token/images/refinable_32.png"
    },
    {
      "name": "τDogecoin Token",
      "symbol": "tDOGE",
      "address": "0xe550a593d09FBC8DCD557b5C88Cea6946A8b404A",
      "chainId": 56,
      "decimals": 18,
      "logoURI": "https://exchange.pancakeswap.finance/images/coins/0xe550a593d09fbc8dcd557b5c88cea6946a8b404a.png"
    },
    {
      "name": "oinfinance Token",
      "symbol": "OIN",
      "address": "0x658E64FFcF40D240A43D52CA9342140316Ae44fA",
      "chainId": 56,
      "decimals": 18,
      "logoURI": "https://exchange.pancakeswap.finance/images/coins/0x658E64FFcF40D240A43D52CA9342140316Ae44fA.png"
    },
    {
      "name": "BigONE Token",
      "symbol": "ONE",
      "address": "0x04BAf95Fd4C52fd09a56D840bAEe0AB8D7357bf0",
      "chainId": 56,
      "decimals": 18,
      "logoURI": "https://exchange.pancakeswap.finance/images/coins/0x04BAf95Fd4C52fd09a56D840bAEe0AB8D7357bf0.png"
    },
    {
      "name": "Polkamon Token",
      "symbol": "PMON",
      "address": "0x1796ae0b0fa4862485106a0de9b654eFE301D0b2",
      "chainId": 56,
      "decimals": 18,
      "logoURI": "https://exchange.pancakeswap.finance/images/coins/0x1796ae0b0fa4862485106a0de9b654eFE301D0b2.png"
    },
    {
      "name": "Bitrue Token",
      "symbol": "BTR",
      "address": "0x5a16E8cE8cA316407c6E6307095dc9540a8D62B3",
      "chainId": 56,
      "decimals": 18,
      "logoURI": "https://exchange.pancakeswap.finance/images/coins/0x5a16E8cE8cA316407c6E6307095dc9540a8D62B3.png"
    },
    {
      "name": "UpBots Token",
      "symbol": "UBXT",
      "address": "0xBbEB90cFb6FAFa1F69AA130B7341089AbeEF5811",
      "chainId": 56,
      "decimals": 18,
      "logoURI": "https://exchange.pancakeswap.finance/images/coins/0xbbeb90cfb6fafa1f69aa130b7341089abeef5811.png"
    },
    {
      "name": "Wrapped MASS Token",
      "symbol": "WMASS",
      "address": "0x7e396BfC8a2f84748701167c2d622F041A1D7a17",
      "chainId": 56,
      "decimals": 18,
      "logoURI": "https://exchange.pancakeswap.finance/images/coins/0x7e396bfc8a2f84748701167c2d622f041a1d7a17.png"
    },
    {
      "name": "Fortress Token",
      "symbol": "FTS",
      "address": "0x4437743ac02957068995c48e08465e0ee1769fbe",
      "chainId": 56,
      "decimals": 18,
      "logoURI": "https://bscscan.com/token/images/fortress_32.png?v=4"
    },
    {
      "name": "DIAMOND Token",
      "symbol": "DND",
      "address": "0x34EA3F7162E6f6Ed16bD171267eC180fD5c848da",
      "chainId": 56,
      "decimals": 18,
      "logoURI": "https://bscscan.com/token/images/diamond_32.png"
    },
    {
      "name": "ZCore Finance Token",
      "symbol": "ZEFI",
      "address": "0x0288D3E353fE2299F11eA2c2e1696b4A648eCC07",
      "chainId": 56,
      "decimals": 18,
      "logoURI": "https://bscscan.com/token/images/zcore-zefi_32.png"
    },
    {
      "name": "ICA Token",
      "symbol": "ICA",
      "address": "0x95111f630ac215eb74599ed42c67e2c2790d69e2",
      "chainId": 56,
      "decimals": 18,
      "logoURI": "https://bscscan.com/token/images/icarus_32.png"
    },
    {
      "name": "IRON Share V2 Token",
      "symbol": "STEEL",
      "address": "0x9001eE054F1692feF3A48330cB543b6FEc6287eb",
      "chainId": 56,
      "decimals": 18,
      "logoURI": "https://bscscan.com/token/images/ironfinance-share_32.png"
    },
    {
      "name": "Typhoon Token",
      "symbol": "TYPH",
      "address": "0x4090e535F2e251F5F88518998B18b54d26B3b07c",
      "chainId": 56,
      "decimals": 18,
      "logoURI": "https://bscscan.com/token/images/typhoonnetwork_32.png"
    },
    {
      "name": "IRON Stablecoin Token",
      "symbol": "IRON",
      "address": "0x7b65B489fE53fCE1F6548Db886C08aD73111DDd8",
      "chainId": 56,
      "decimals": 18,
      "logoURI": "https://bscscan.com/token/images/ironfinance_32.png?=v1"
    },
    {
      "name": "KeyFi Token",
      "symbol": "KEYFI",
      "address": "0x4b6000f9163de2e3f0a01ec37e06e1469dbbce9d",
      "chainId": 56,
      "decimals": 18,
      "logoURI": "https://dex.apeswap.finance/images/coins/XBTC.svg"
    },
    {
      "name": "bxBTC Token",
      "symbol": "BXBTC",
      "address": "0xab111D5948470Ba73d98D66BBdf2798FBE093546",
      "chainId": 56,
      "decimals": 18,
      "logoURI": "https://dex.apeswap.finance/images/coins/XBTC.svg"
    },
    {
      "name": "Astronaut Token",
      "symbol": "NAUT",
      "address": "0x05b339b0a346bf01f851dde47a5d485c34fe220c",
      "chainId": 56,
      "decimals": 18,
      "logoURI": "https://dex.apeswap.finance/images/coins/NAUT.png"
    },
    {
      "name": "MIOTAC Token",
      "symbol": "IOTA",
      "address": "0xd944f1D1e9d5f9Bb90b62f9D45e447D989580782",
      "chainId": 56,
      "decimals": 18,
      "logoURI": "https://dex.apeswap.finance/images/coins/IOTA.png"
    },
    {
      "name": "Avalanche Token",
      "symbol": "AVAX",
      "address": "0x1ce0c2827e2ef14d5c4f29a091d735a204794041",
      "chainId": 56,
      "decimals": 18,
      "logoURI": "https://dex.apeswap.finance/images/coins/avax.png"
    },
    {
      "name": "ApeSwapFinance Banana",
      "symbol": "BANANA",
      "address": "0x603c7f932ED1fc6575303D8Fb018fDCBb0f39a95",
      "chainId": 56,
      "decimals": 18,
      "logoURI": "https://dex.apeswap.finance/images/coins/BANANA.svg"
    },
    {
      "name": "Fantom",
      "symbol": "FTM",
      "address": "0xad29abb318791d579433d831ed122afeaf29dcfe",
      "chainId": 56,
      "decimals": 18,
      "logoURI": "https://dex.apeswap.finance/images/coins/FTM.svg"
    },
    {
      "name": "Binance-Peg Aave Token",
      "symbol": "AAVE",
      "address": "0xfb6115445bff7b52feb98650c87f44907e58f802",
      "chainId": 56,
      "decimals": 18,
      "logoURI": "https://dex.apeswap.finance/images/coins/AAVE.svg"
    },
    {
      "name": "Matic Token",
      "symbol": "MATIC",
      "address": "0xcc42724c6683b7e57334c4e856f4c9965ed682bd",
      "chainId": 56,
      "decimals": 18,
      "logoURI": "https://dex.apeswap.finance/images/coins/MATIC.svg"
    },
    {
      "name": "Binance-Peg Dogecoin",
      "symbol": "DOGE",
      "address": "0xba2ae424d960c26247dd6c32edc70b295c744c43",
      "chainId": 56,
      "decimals": 9,
      "logoURI": "https://exchange.pancakeswap.finance/images/coins/0xba2ae424d960c26247dd6c32edc70b295c744c43.png"
    },
    {
      "name": "Hakka Finance on xDai on BSC TOKEN",
      "symbol": "HAKKA",
      "address": "0x1D1eb8E8293222e1a29d2C0E4cE6C0Acfd89AaaC",
      "chainId": 56,
      "decimals": 18,
      "logoURI": "https://exchange.pancakeswap.finance/images/coins/0x1d1eb8e8293222e1a29d2c0e4ce6c0acfd89aaac.png"
    },
    {
      "name": "Exeedme TOKEN",
      "symbol": "XED",
      "address": "0x5621b5A3f4a8008c4CCDd1b942B121c8B1944F1f",
      "chainId": 56,
      "decimals": 18,
      "logoURI": "https://exchange.pancakeswap.finance/images/coins/0x5621b5a3f4a8008c4ccdd1b942b121c8b1944f1f.png"
    },
    {
      "name": "pTokens CGG TOKEN",
      "symbol": "CGG",
      "address": "0x1613957159E9B0ac6c80e824F7Eea748a32a0AE2",
      "chainId": 56,
      "decimals": 18,
      "logoURI": "https://exchange.pancakeswap.finance/images/coins/0x1613957159e9b0ac6c80e824f7eea748a32a0ae2.png"
    },
    {
      "name": "DefiDollar DAO TOKEN",
      "symbol": "DFD",
      "address": "0x9899a98b222fCb2f3dbee7dF45d943093a4ff9ff",
      "chainId": 56,
      "decimals": 18,
      "logoURI": "https://exchange.pancakeswap.finance/images/coins/0x9899a98b222fcb2f3dbee7df45d943093a4ff9ff.png"
    },
    {
      "name": "Lympo Market TOKEN",
      "symbol": "LMT",
      "address": "0x9617857E191354dbEA0b714d78Bc59e57C411087",
      "chainId": 56,
      "decimals": 18,
      "logoURI": "https://exchange.pancakeswap.finance/images/coins/0x9617857e191354dbea0b714d78bc59e57c411087.png"
    },
    {
      "name": "Suterusu TOKEN",
      "symbol": "SUTER",
      "address": "0x4CfbBdfBd5BF0814472fF35C72717Bd095ADa055",
      "chainId": 56,
      "decimals": 18,
      "logoURI": "https://exchange.pancakeswap.finance/images/coins/0x4cfbbdfbd5bf0814472ff35c72717bd095ada055.png"
    },
    {
      "name": "Goal TOKEN",
      "symbol": "GOAL",
      "address": "0xE5b57E6e1b945B91FEE368aC108d2ebCcA78Aa8F",
      "chainId": 56,
      "decimals": 18,
      "logoURI": ""
    },
    {
      "name": "farm.space TOKEN",
      "symbol": "SPACE",
      "address": "0x0abd3E3502c15ec252f90F64341cbA74a24fba06",
      "chainId": 56,
      "decimals": 18,
      "logoURI": ""
    },
    {
      "name": "WINk Token",
      "symbol": "WIN",
      "address": "0xaeF0d72a118ce24feE3cD1d43d383897D05B4e99",
      "chainId": 56,
      "decimals": 18,
      "logoURI": "https://exchange.pancakeswap.finance/images/coins/0xaef0d72a118ce24fee3cd1d43d383897d05b4e99.png"
    },
    {
      "name": "TRON Token",
      "symbol": "TRX",
      "address": "0x85EAC5Ac2F758618dFa09bDbe0cf174e7d574D5B",
      "chainId": 56,
      "decimals": 18,
      "logoURI": "https://exchange.pancakeswap.finance/images/coins/0x85eac5ac2f758618dfa09bdbe0cf174e7d574d5b.png"
    },
    {
      "name": "BitTorrent Token",
      "symbol": "BTT",
      "address": "0x8595F9dA7b868b1822194fAEd312235E43007b49",
      "chainId": 56,
      "decimals": 18,
      "logoURI": "https://exchange.pancakeswap.finance/images/coins/0x8595f9da7b868b1822194faed312235e43007b49.png"
    },
    {
      "name": "Wrapped Mirror COIN Token",
      "symbol": "mCOIN",
      "address": "0x49022089e78a8D46Ec87A3AF86a1Db6c189aFA6f",
      "chainId": 56,
      "decimals": 18,
      "logoURI": "https://exchange.pancakeswap.finance/images/coins/0x49022089e78a8d46ec87a3af86a1db6c189afa6f.png"
    },
    {
      "name": "MDEX Token",
      "symbol": "MDX",
      "address": "0x9c65ab58d8d978db963e63f2bfb7121627e3a739",
      "chainId": 56,
      "decimals": 18,
      "logoURI": "https://mdex.com/token-icons/bsc/0x9c65ab58d8d978db963e63f2bfb7121627e3a739.png"
    },
    {
      "name": "xBLZD Token",
      "symbol": "xBLZD",
      "address": "0x9a946c3Cb16c08334b69aE249690C236Ebd5583E",
      "chainId": 56,
      "decimals": 18,
      "logoURI": "https://app.beefy.finance/static/media/BLZD.fdf1fc8d.png"
    },
    {
      "name": "WBNB Token",
      "symbol": "WBNB",
      "address": "0xbb4cdb9cbd36b01bd1cbaebf2de08d9173bc095c",
      "chainId": 56,
      "decimals": 18,
      "logoURI": "https://exchange.pancakeswap.finance/images/coins/0xbb4cdb9cbd36b01bd1cbaebf2de08d9173bc095c.png"
    },
    {
      "name": "Bakery Token",
      "symbol": "BAKE",
      "address": "0xe02df9e3e622debdd69fb838bb799e3f168902c5",
      "chainId": 56,
      "decimals": 18,
      "logoURI": "https://exchange.pancakeswap.finance/images/coins/0xe02df9e3e622debdd69fb838bb799e3f168902c5.png"
    },
    {
      "name": "BUSD Token",
      "symbol": "BUSD",
      "address": "0xe9e7cea3dedca5984780bafc599bd69add087d56",
      "chainId": 56,
      "decimals": 18,
      "logoURI": "https://exchange.pancakeswap.finance/images/coins/0xe9e7cea3dedca5984780bafc599bd69add087d56.png"
    },
    {
      "name": "Ethereum Token",
      "symbol": "ETH",
      "address": "0x2170ed0880ac9a755fd29b2688956bd959f933f8",
      "chainId": 56,
      "decimals": 18,
      "logoURI": "https://exchange.pancakeswap.finance/images/coins/0x2170ed0880ac9a755fd29b2688956bd959f933f8.png"
    },
    {
      "name": "BTCB Token",
      "symbol": "BTCB",
      "address": "0x7130d2a12b9bcbfae4f2634d864a1ee1ce3ead9c",
      "chainId": 56,
      "decimals": 18,
      "logoURI": "https://exchange.pancakeswap.finance/images/coins/0x7130d2a12b9bcbfae4f2634d864a1ee1ce3ead9c.png"
    },
    {
      "name": "BAND Protocol Token",
      "symbol": "BAND",
      "address": "0xad6caeb32cd2c308980a548bd0bc5aa4306c6c18",
      "chainId": 56,
      "decimals": 18,
      "logoURI": "https://exchange.pancakeswap.finance/images/coins/0xad6caeb32cd2c308980a548bd0bc5aa4306c6c18.png"
    },
    {
      "name": "EOS Token",
      "symbol": "EOS",
      "address": "0x56b6fb708fc5732dec1afc8d8556423a2edccbd6",
      "chainId": 56,
      "decimals": 18,
      "logoURI": "https://exchange.pancakeswap.finance/images/coins/0x56b6fb708fc5732dec1afc8d8556423a2edccbd6.png"
    },
    {
      "name": "Tether USD",
      "symbol": "USDT",
      "address": "0x55d398326f99059ff775485246999027b3197955",
      "chainId": 56,
      "decimals": 18,
      "logoURI": "https://exchange.pancakeswap.finance/images/coins/0x55d398326f99059ff775485246999027b3197955.png"
    },
    {
      "name": "XRP Token",
      "symbol": "XRP",
      "address": "0x1d2f0da169ceb9fc7b3144628db156f3f6c60dbe",
      "chainId": 56,
      "decimals": 18,
      "logoURI": "https://exchange.pancakeswap.finance/images/coins/0x1d2f0da169ceb9fc7b3144628db156f3f6c60dbe.png"
    },
    {
      "name": "Bitcoin Cash Token",
      "symbol": "BCH",
      "address": "0x8ff795a6f4d97e7887c79bea79aba5cc76444adf",
      "chainId": 56,
      "decimals": 18,
      "logoURI": "https://exchange.pancakeswap.finance/images/coins/0x8ff795a6f4d97e7887c79bea79aba5cc76444adf.png"
    },
    {
      "name": "Litecoin Token",
      "symbol": "LTC",
      "address": "0x4338665cbb7b2485a8855a139b75d5e34ab0db94",
      "chainId": 56,
      "decimals": 18,
      "logoURI": "https://exchange.pancakeswap.finance/images/coins/0x4338665cbb7b2485a8855a139b75d5e34ab0db94.png"
    },
    {
      "name": "Cardano Token",
      "symbol": "ADA",
      "address": "0x3ee2200efb3400fabb9aacf31297cbdd1d435d47",
      "chainId": 56,
      "decimals": 18,
      "logoURI": "https://exchange.pancakeswap.finance/images/coins/0x3ee2200efb3400fabb9aacf31297cbdd1d435d47.png"
    },
    {
      "name": "Cosmos Token",
      "symbol": "ATOM",
      "address": "0x0eb3a705fc54725037cc9e008bdede697f62f335",
      "chainId": 56,
      "decimals": 18,
      "logoURI": "https://exchange.pancakeswap.finance/images/coins/0x0eb3a705fc54725037cc9e008bdede697f62f335.png"
    },
    {
      "name": "Tezos Token",
      "symbol": "XTZ",
      "address": "0x16939ef78684453bfdfb47825f8a5f714f12623a",
      "chainId": 56,
      "decimals": 18,
      "logoURI": "https://exchange.pancakeswap.finance/images/coins/0x16939ef78684453bfdfb47825f8a5f714f12623a.png"
    },
    {
      "name": "Ontology Token",
      "symbol": "ONT",
      "address": "0xfd7b3a77848f1c2d67e05e54d78d174a0c850335",
      "chainId": 56,
      "decimals": 18,
      "logoURI": "https://exchange.pancakeswap.finance/images/coins/0xfd7b3a77848f1c2d67e05e54d78d174a0c850335.png"
    },
    {
      "name": "Zcash Token",
      "symbol": "ZEC",
      "address": "0x1ba42e5193dfa8b03d15dd1b86a3113bbbef8eeb",
      "chainId": 56,
      "decimals": 18,
      "logoURI": "https://exchange.pancakeswap.finance/images/coins/0x1ba42e5193dfa8b03d15dd1b86a3113bbbef8eeb.png"
    },
    {
      "name": "Dai Token",
      "symbol": "DAI",
      "address": "0x1af3f329e8be154074d8769d1ffa4ee058b1dbc3",
      "chainId": 56,
      "decimals": 18,
      "logoURI": "https://exchange.pancakeswap.finance/images/coins/0x1af3f329e8be154074d8769d1ffa4ee058b1dbc3.png"
    },
    {
      "name": "YFII.finance Token",
      "symbol": "YFII",
      "address": "0x7f70642d88cf1c4a3a7abb072b53b929b653eda5",
      "chainId": 56,
      "decimals": 18,
      "logoURI": "https://exchange.pancakeswap.finance/images/coins/0x7f70642d88cf1c4a3a7abb072b53b929b653eda5.png"
    },
    {
      "name": "Cream",
      "symbol": "CREAM",
      "address": "0xd4cb328a82bdf5f03eb737f37fa6b370aef3e888",
      "chainId": 56,
      "decimals": 18,
      "logoURI": "https://exchange.pancakeswap.finance/images/coins/0xd4cb328a82bdf5f03eb737f37fa6b370aef3e888.png"
    },
    {
      "name": "Prometeus",
      "symbol": "PROM",
      "address": "0xaf53d56ff99f1322515e54fdde93ff8b3b7dafd5",
      "chainId": 56,
      "decimals": 18,
      "logoURI": "https://exchange.pancakeswap.finance/images/coins/0xaf53d56ff99f1322515e54fdde93ff8b3b7dafd5.png"
    },
    {
      "name": "CanYaCoin",
      "symbol": "CAN",
      "address": "0x007ea5c0ea75a8df45d288a4debdd5bb633f9e56",
      "chainId": 56,
      "decimals": 18,
      "logoURI": "https://exchange.pancakeswap.finance/images/coins/0x007ea5c0ea75a8df45d288a4debdd5bb633f9e56.png"
    },
    {
      "name": "Polkadot Token",
      "symbol": "DOT",
      "address": "0x7083609fce4d1d8dc0c979aab8c869ea2c873402",
      "chainId": 56,
      "decimals": 18,
      "logoURI": "https://exchange.pancakeswap.finance/images/coins/0x7083609fce4d1d8dc0c979aab8c869ea2c873402.png"
    },
    {
      "name": "PancakeSwap Token",
      "symbol": "CAKE",
      "address": "0x0e09fabb73bd3ade0a17ecc321fd13a19e81ce82",
      "chainId": 56,
      "decimals": 18,
      "logoURI": "https://exchange.pancakeswap.finance/images/coins/0x0e09fabb73bd3ade0a17ecc321fd13a19e81ce82.png"
    },
    {
      "name": "Streamity",
      "symbol": "STM",
      "address": "0x90df11a8cce420675e73922419e3f4f3fe13cccb",
      "chainId": 56,
      "decimals": 18,
      "logoURI": "https://exchange.pancakeswap.finance/images/coins/0x90df11a8cce420675e73922419e3f4f3fe13cccb.png"
    },
    {
      "name": "Ankr",
      "symbol": "ANKR",
      "address": "0xf307910a4c7bbc79691fd374889b36d8531b08e3",
      "chainId": 56,
      "decimals": 18,
      "logoURI": "https://exchange.pancakeswap.finance/images/coins/0xf307910a4c7bbc79691fd374889b36d8531b08e3.png"
    },
    {
      "name": "ChainLink Token",
      "symbol": "LINK",
      "address": "0xf8a0bf9cf54bb92f17374d9e9a321e6a111a51bd",
      "chainId": 56,
      "decimals": 18,
      "logoURI": "https://exchange.pancakeswap.finance/images/coins/0xf8a0bf9cf54bb92f17374d9e9a321e6a111a51bd.png"
    },
    {
      "name": "Burger Swap",
      "symbol": "BURGER",
      "address": "0xae9269f27437f0fcbc232d39ec814844a51d6b8f",
      "chainId": 56,
      "decimals": 18,
      "logoURI": "https://exchange.pancakeswap.finance/images/coins/0xae9269f27437f0fcbc232d39ec814844a51d6b8f.png"
    },
    {
      "name": "Dice.finance Token",
      "symbol": "DICE",
      "address": "0x748ad98b14c814b28812eb42ad219c8672909879",
      "chainId": 56,
      "decimals": 18,
      "logoURI": "https://exchange.pancakeswap.finance/images/coins/0x748ad98b14c814b28812eb42ad219c8672909879.png"
    },
    {
      "name": "JNTR/b",
      "symbol": "JNTR/b",
      "address": "0x3c037c4c2296f280bb318d725d0b454b76c199b9",
      "chainId": 56,
      "decimals": 18,
      "logoURI": "https://exchange.pancakeswap.finance/images/coins/0x3c037c4c2296f280bb318d725d0b454b76c199b9.png"
    },
    {
      "name": "SPARTAN PROTOCOL TOKEN",
      "symbol": "SPART",
      "address": "0xe4ae305ebe1abe663f261bc00534067c80ad677c",
      "chainId": 56,
      "decimals": 18,
      "logoURI": "https://exchange.pancakeswap.finance/images/coins/0xe4ae305ebe1abe663f261bc00534067c80ad677c.png"
    },
    {
      "name": "Trust Wallet",
      "symbol": "TWT",
      "address": "0x4b0f1812e5df2a09796481ff14017e6005508003",
      "chainId": 56,
      "decimals": 18,
      "logoURI": "https://exchange.pancakeswap.finance/images/coins/0x4b0f1812e5df2a09796481ff14017e6005508003.png"
    },
    {
      "name": "Venus",
      "symbol": "XVS",
      "address": "0xcf6bb5389c92bdda8a3747ddb454cb7a64626c63",
      "chainId": 56,
      "decimals": 18,
      "logoURI": "https://exchange.pancakeswap.finance/images/coins/0xcf6bb5389c92bdda8a3747ddb454cb7a64626c63.png"
    },
    {
      "name": "Beer Garden",
      "symbol": "Beer",
      "address": "0xbb8db5e17bbe9c90da8e3445e335b82d7cc53575",
      "chainId": 56,
      "decimals": 18,
      "logoURI": "https://exchange.pancakeswap.finance/images/coins/0xbb8db5e17bbe9c90da8e3445e335b82d7cc53575.png"
    },
    {
      "name": "AlphaToken",
      "symbol": "ALPHA",
      "address": "0xa1faa113cbe53436df28ff0aee54275c13b40975",
      "chainId": 56,
      "decimals": 18,
      "logoURI": "https://exchange.pancakeswap.finance/images/coins/0xa1faa113cbe53436df28ff0aee54275c13b40975.png"
    },
    {
      "name": "Beefy.finance",
      "symbol": "BIFI",
      "address": "0xCa3F508B8e4Dd382eE878A314789373D80A5190A",
      "chainId": 56,
      "decimals": 18,
      "logoURI": "https://exchange.pancakeswap.finance/images/coins/0xCa3F508B8e4Dd382eE878A314789373D80A5190A.png"
    },
    {
      "name": "yearn.finance",
      "symbol": "YFI",
      "address": "0x88f1a5ae2a3bf98aeaf342d26b30a79438c9142e",
      "chainId": 56,
      "decimals": 18,
      "logoURI": "https://exchange.pancakeswap.finance/images/coins/0x88f1a5ae2a3bf98aeaf342d26b30a79438c9142e.png"
    },
    {
      "name": "Uniswap",
      "symbol": "UNI",
      "address": "0xbf5140a22578168fd562dccf235e5d43a02ce9b1",
      "chainId": 56,
      "decimals": 18,
      "logoURI": "https://exchange.pancakeswap.finance/images/coins/0xbf5140a22578168fd562dccf235e5d43a02ce9b1.png"
    },
    {
      "name": "fry.world",
      "symbol": "FRIES",
      "address": "0x393B312C01048b3ed2720bF1B090084C09e408A1",
      "chainId": 56,
      "decimals": 18,
      "logoURI": "https://exchange.pancakeswap.finance/images/coins/0x393B312C01048b3ed2720bF1B090084C09e408A1.png"
    },
    {
      "name": "StableXSwap",
      "symbol": "STAX",
      "address": "0x0da6ed8b13214ff28e9ca979dd37439e8a88f6c4",
      "chainId": 56,
      "decimals": 18,
      "logoURI": "https://exchange.pancakeswap.finance/images/coins/0x0da6ed8b13214ff28e9ca979dd37439e8a88f6c4.png"
    },
    {
      "name": "Filecoin",
      "symbol": "FIL",
      "address": "0x0d8ce2a99bb6e3b7db580ed848240e4a0f9ae153",
      "chainId": 56,
      "decimals": 18,
      "logoURI": "https://exchange.pancakeswap.finance/images/coins/0x0d8ce2a99bb6e3b7db580ed848240e4a0f9ae153.png"
    },
    {
      "name": "KAVA",
      "symbol": "KAVA",
      "address": "0x5F88AB06e8dfe89DF127B2430Bba4Af600866035",
      "chainId": 56,
      "decimals": 6,
      "logoURI": "https://exchange.pancakeswap.finance/images/coins/0x5F88AB06e8dfe89DF127B2430Bba4Af600866035.png"
    },
    {
      "name": "USDX",
      "symbol": "USDX",
      "address": "0x1203355742e76875154c0d13eb81dcd7711dc7d9",
      "chainId": 56,
      "decimals": 6,
      "logoURI": "https://exchange.pancakeswap.finance/images/coins/0x1203355742e76875154c0d13eb81dcd7711dc7d9.png"
    },
    {
      "name": "Injective Protocol",
      "symbol": "INJ",
      "address": "0xa2B726B1145A4773F68593CF171187d8EBe4d495",
      "chainId": 56,
      "decimals": 18,
      "logoURI": "https://exchange.pancakeswap.finance/images/coins/0xa2B726B1145A4773F68593CF171187d8EBe4d495.png"
    },
    {
      "name": "Swipe",
      "symbol": "SXP",
      "address": "0x47bead2563dcbf3bf2c9407fea4dc236faba485a",
      "chainId": 56,
      "decimals": 18,
      "logoURI": "https://exchange.pancakeswap.finance/images/coins/0x47bead2563dcbf3bf2c9407fea4dc236faba485a.png"
    },
    {
      "name": "Binance-Peg USD Coin",
      "symbol": "USDC",
      "address": "0x8ac76a51cc950d9822d68b83fe1ad97b32cd580d",
      "chainId": 56,
      "decimals": 18,
      "logoURI": "https://exchange.pancakeswap.finance/images/coins/0x8ac76a51cc950d9822d68b83fe1ad97b32cd580d.png"
    },
    {
      "name": "CertiK Token",
      "symbol": "CTK",
      "address": "0xa8c2b8eec3d368c0253ad3dae65a5f2bbb89c929",
      "chainId": 56,
      "decimals": 6,
      "logoURI": "https://exchange.pancakeswap.finance/images/coins/0xa8c2b8eec3d368c0253ad3dae65a5f2bbb89c929.png"
    },
    {
      "name": "NAR Token",
      "symbol": "NAR",
      "address": "0xa1303e6199b319a891b79685f0537d289af1fc83",
      "chainId": 56,
      "decimals": 18,
      "logoURI": "https://exchange.pancakeswap.finance/images/coins/0xa1303e6199b319a891b79685f0537d289af1fc83.png"
    },
    {
      "name": "Nyanswop Token",
      "symbol": "NYA",
      "address": "0xbfa0841f7a90c4ce6643f651756ee340991f99d5",
      "chainId": 56,
      "decimals": 18,
      "logoURI": "https://exchange.pancakeswap.finance/images/coins/0xbfa0841f7a90c4ce6643f651756ee340991f99d5.png"
    },
    {
      "name": "DANGO",
      "symbol": "DANGO",
      "address": "0x0957c57c9eb7744850dcc95db5a06ed4a246236e",
      "chainId": 56,
      "decimals": 6,
      "logoURI": "https://exchange.pancakeswap.finance/images/coins/0x0957c57c9eb7744850dcc95db5a06ed4a246236e.png"
    },
    {
      "name": "HARD",
      "symbol": "HARD",
      "address": "0xf79037f6f6be66832de4e7516be52826bc3cbcc4",
      "chainId": 56,
      "decimals": 6,
      "logoURI": "https://exchange.pancakeswap.finance/images/coins/0xf79037f6f6be66832de4e7516be52826bc3cbcc4.png"
    },
    {
      "name": "ROOBEE",
      "symbol": "bROOBEE",
      "address": "0xe64f5cb844946c1f102bd25bbd87a5ab4ae89fbe",
      "chainId": 56,
      "decimals": 18,
      "logoURI": "https://exchange.pancakeswap.finance/images/coins/0xe64f5cb844946c1f102bd25bbd87a5ab4ae89fbe.png"
    },
    {
      "name": "Unifi Token",
      "symbol": "UNFI",
      "address": "0x728C5baC3C3e370E372Fc4671f9ef6916b814d8B",
      "chainId": 56,
      "decimals": 18,
      "logoURI": "https://exchange.pancakeswap.finance/images/coins/0x728C5baC3C3e370E372Fc4671f9ef6916b814d8B.png"
    },
    {
      "name": "BLINk",
      "symbol": "BLK",
      "address": "0x63870A18B6e42b01Ef1Ad8A2302ef50B7132054F",
      "chainId": 56,
      "decimals": 6,
      "logoURI": "https://exchange.pancakeswap.finance/images/coins/0x63870A18B6e42b01Ef1Ad8A2302ef50B7132054F.png"
    },
    {
      "name": "QUSD Stablecoin",
      "symbol": "QUSD",
      "address": "0xb8C540d00dd0Bf76ea12E4B4B95eFC90804f924E",
      "chainId": 56,
      "decimals": 18,
      "logoURI": "https://exchange.pancakeswap.finance/images/coins/0xb8C540d00dd0Bf76ea12E4B4B95eFC90804f924E.png"
    },
    {
      "name": "Qian Governance Token",
      "symbol": "KUN",
      "address": "0x1A2fb0Af670D0234c2857FaD35b789F8Cb725584",
      "chainId": 56,
      "decimals": 18,
      "logoURI": "https://exchange.pancakeswap.finance/images/coins/0x1A2fb0Af670D0234c2857FaD35b789F8Cb725584.png"
    },
    {
      "name": "VAI Stablecoin",
      "symbol": "VAI",
      "address": "0x4bd17003473389a42daf6a0a729f6fdb328bbbd7",
      "chainId": 56,
      "decimals": 18,
      "logoURI": "https://exchange.pancakeswap.finance/images/coins/0x4bd17003473389a42daf6a0a729f6fdb328bbbd7.png"
    },
    {
      "name": "Juventus",
      "symbol": "JUV",
      "address": "0xc40c9a843e1c6d01b7578284a9028854f6683b1b",
      "chainId": 56,
      "decimals": 2,
      "logoURI": "https://exchange.pancakeswap.finance/images/coins/0xc40c9a843e1c6d01b7578284a9028854f6683b1b.png"
    },
    {
      "name": "Paris Saint-Germain",
      "symbol": "PSG",
      "address": "0xbc5609612b7c44bef426de600b5fd1379db2ecf1",
      "chainId": 56,
      "decimals": 2,
      "logoURI": "https://exchange.pancakeswap.finance/images/coins/0xbc5609612b7c44bef426de600b5fd1379db2ecf1.png"
    },
    {
      "name": "Ditto",
      "symbol": "DITTO",
      "address": "0x233d91A0713155003fc4DcE0AFa871b508B3B715",
      "chainId": 56,
      "decimals": 9,
      "logoURI": "https://exchange.pancakeswap.finance/images/coins/0x233d91A0713155003fc4DcE0AFa871b508B3B715.png"
    },
    {
      "name": "Math",
      "symbol": "MATH",
      "address": "0xf218184af829cf2b0019f8e6f0b2423498a36983",
      "chainId": 56,
      "decimals": 18,
      "logoURI": "https://exchange.pancakeswap.finance/images/coins/0xf218184af829cf2b0019f8e6f0b2423498a36983.png"
    },
    {
      "name": "Fuel",
      "symbol": "FUEL",
      "address": "0x2090c8295769791ab7A3CF1CC6e0AA19F35e441A",
      "chainId": 56,
      "decimals": 18,
      "logoURI": "https://exchange.pancakeswap.finance/images/coins/0x2090c8295769791ab7A3CF1CC6e0AA19F35e441A.png"
    },
    {
      "name": "Nuls",
      "symbol": "NULS",
      "address": "0x8cd6e29d3686d24d3c2018cee54621ea0f89313b",
      "chainId": 56,
      "decimals": 8,
      "logoURI": "https://exchange.pancakeswap.finance/images/coins/0x8cd6e29d3686d24d3c2018cee54621ea0f89313b.png"
    },
    {
      "name": "NerveNetwork",
      "symbol": "NVT",
      "address": "0xf0e406c49c63abf358030a299c0e00118c4c6ba5",
      "chainId": 56,
      "decimals": 8,
      "logoURI": "https://exchange.pancakeswap.finance/images/coins/0xf0e406c49c63abf358030a299c0e00118c4c6ba5.png"
    },
    {
      "name": "Reef",
      "symbol": "REEF",
      "address": "0xf21768ccbc73ea5b6fd3c687208a7c2def2d966e",
      "chainId": 56,
      "decimals": 18,
      "logoURI": "https://exchange.pancakeswap.finance/images/coins/0xf21768ccbc73ea5b6fd3c687208a7c2def2d966e.png"
    },
    {
      "name": "OG",
      "symbol": "OG",
      "address": "0xf05e45ad22150677a017fbd94b84fbb63dc9b44c",
      "chainId": 56,
      "decimals": 2,
      "logoURI": "https://exchange.pancakeswap.finance/images/coins/0xf05e45ad22150677a017fbd94b84fbb63dc9b44c.png"
    },
    {
      "name": "Atletico de Madrid",
      "symbol": "ATM",
      "address": "0x25e9d05365c867e59c1904e7463af9f312296f9e",
      "chainId": 56,
      "decimals": 2,
      "logoURI": "https://exchange.pancakeswap.finance/images/coins/0x25e9d05365c867e59c1904e7463af9f312296f9e.png"
    },
    {
      "name": "AS Roma",
      "symbol": "ASR",
      "address": "0x80d5f92c2c8c682070c95495313ddb680b267320",
      "chainId": 56,
      "decimals": 2,
      "logoURI": "https://exchange.pancakeswap.finance/images/coins/0x80d5f92c2c8c682070c95495313ddb680b267320.png"
    },
    {
      "name": "AllianceBlock",
      "symbol": "bALBT",
      "address": "0x72faa679e1008ad8382959ff48e392042a8b06f7",
      "chainId": 56,
      "decimals": 18,
      "logoURI": "https://exchange.pancakeswap.finance/images/coins/0x72faa679e1008ad8382959ff48e392042a8b06f7.png"
    },
    {
      "name": "Tenet",
      "symbol": "TEN",
      "address": "0xdff8cb622790b7f92686c722b02cab55592f152c",
      "chainId": 56,
      "decimals": 18,
      "logoURI": "https://exchange.pancakeswap.finance/images/coins/0xdff8cb622790b7f92686c722b02cab55592f152c.png"
    },
    {
      "name": "Helmet.insure",
      "symbol": "Helmet",
      "address": "0x948d2a81086a075b3130bac19e4c6dee1d2e3fe8",
      "chainId": 56,
      "decimals": 18,
      "logoURI": "https://exchange.pancakeswap.finance/images/coins/0x948d2a81086a075b3130bac19e4c6dee1d2e3fe8.png"
    },
    {
      "name": "BSCEX",
      "symbol": "BSCX",
      "address": "0x5ac52ee5b2a633895292ff6d8a89bb9190451587",
      "chainId": 56,
      "decimals": 18,
      "logoURI": "https://exchange.pancakeswap.finance/images/coins/0x5ac52ee5b2a633895292ff6d8a89bb9190451587.png"
    },
    {
      "name": "Standard BTC Hashrate Token",
      "symbol": "BTCST",
      "address": "0x78650b139471520656b9e7aa7a5e9276814a38e9",
      "chainId": 56,
      "decimals": 17,
      "logoURI": "https://exchange.pancakeswap.finance/images/coins/0x78650b139471520656b9e7aa7a5e9276814a38e9.png"
    },
    {
      "name": "Frontier Token",
      "symbol": "FRONT",
      "address": "0x928e55daB735aa8260AF3cEDadA18B5f70C72f1b",
      "chainId": 56,
      "decimals": 18,
      "logoURI": "https://exchange.pancakeswap.finance/images/coins/0x928e55daB735aa8260AF3cEDadA18B5f70C72f1b.png"
    },
    {
      "name": "Soteria",
      "symbol": "WSOTE",
      "address": "0x541e619858737031a1244a5d0cd47e5ef480342c",
      "chainId": 56,
      "decimals": 18,
      "logoURI": "https://exchange.pancakeswap.finance/images/coins/0x541e619858737031a1244a5d0cd47e5ef480342c.png"
    },
    {
      "name": "Mirror TSLA Token",
      "symbol": "MTSLA",
      "address": "0xF215A127A196e3988C09d052e16BcFD365Cd7AA3",
      "chainId": 56,
      "decimals": 18,
      "logoURI": "https://exchange.pancakeswap.finance/images/coins/0xF215A127A196e3988C09d052e16BcFD365Cd7AA3.png"
    },
    {
      "name": "Mirror AMZN Token",
      "symbol": "MAMZN",
      "address": "0x3947B992DC0147D2D89dF0392213781b04B25075",
      "chainId": 56,
      "decimals": 18,
      "logoURI": "https://exchange.pancakeswap.finance/images/coins/0x3947B992DC0147D2D89dF0392213781b04B25075.png"
    },
    {
      "name": "Mirror NFLX Token",
      "symbol": "MNFLX",
      "address": "0xa04F060077D90Fe2647B61e4dA4aD1F97d6649dc",
      "chainId": 56,
      "decimals": 18,
      "logoURI": "https://exchange.pancakeswap.finance/images/coins/0xa04F060077D90Fe2647B61e4dA4aD1F97d6649dc.png"
    },
    {
      "name": "Mirror GOOGL Token",
      "symbol": "MGOOGL",
      "address": "0x62D71B23bF15218C7d2D7E48DBbD9e9c650B173f",
      "chainId": 56,
      "decimals": 18,
      "logoURI": "https://exchange.pancakeswap.finance/images/coins/0x62D71B23bF15218C7d2D7E48DBbD9e9c650B173f.png"
    },
    {
      "name": "UST Token",
      "symbol": "UST",
      "address": "0x23396cF899Ca06c4472205fC903bDB4de249D6fC",
      "chainId": 56,
      "decimals": 18,
      "logoURI": "https://exchange.pancakeswap.finance/images/coins/0x23396cF899Ca06c4472205fC903bDB4de249D6fC.png"
    },
    {
      "name": "b.earnfi",
      "symbol": "BFI",
      "address": "0x81859801b01764D4f0Fa5E64729f5a6C3b91435b",
      "chainId": 56,
      "decimals": 18,
      "logoURI": "https://exchange.pancakeswap.finance/images/coins/0x81859801b01764D4f0Fa5E64729f5a6C3b91435b.png"
    },
    {
      "name": "bDollar",
      "symbol": "BDO",
      "address": "0x190b589cf9Fb8DDEabBFeae36a813FFb2A702454",
      "chainId": 56,
      "decimals": 18,
      "logoURI": "https://exchange.pancakeswap.finance/images/coins/0x190b589cf9Fb8DDEabBFeae36a813FFb2A702454.png"
    },
    {
      "name": "bDollar Share",
      "symbol": "sBDO",
      "address": "0x0d9319565be7f53CeFE84Ad201Be3f40feAE2740",
      "chainId": 56,
      "decimals": 18,
      "logoURI": "https://exchange.pancakeswap.finance/images/coins/0x0d9319565be7f53CeFE84Ad201Be3f40feAE2740.png"
    },
    {
      "name": "Elrond",
      "symbol": "EGLD",
      "address": "0xbf7c81fff98bbe61b40ed186e4afd6ddd01337fe",
      "chainId": 56,
      "decimals": 18,
      "logoURI": "https://exchange.pancakeswap.finance/images/coins/0xbf7c81fff98bbe61b40ed186e4afd6ddd01337fe.png"
    },
    {
      "name": "AUTOv2",
      "symbol": "AUTO",
      "address": "0xa184088a740c695e156f91f5cc086a06bb78b827",
      "chainId": 56,
      "decimals": 18,
      "logoURI": "https://exchange.pancakeswap.finance/images/coins/0xa184088a740c695e156f91f5cc086a06bb78b827.png"
    },
    {
      "name": "Hedget",
      "symbol": "HGET",
      "address": "0xC7d8D35EBA58a0935ff2D5a33Df105DD9f071731",
      "chainId": 56,
      "decimals": 6,
      "logoURI": "https://exchange.pancakeswap.finance/images/coins/0xC7d8D35EBA58a0935ff2D5a33Df105DD9f071731.png"
    },
    {
      "name": "Litentry",
      "symbol": "LIT",
      "address": "0xb59490ab09a0f526cc7305822ac65f2ab12f9723",
      "chainId": 56,
      "decimals": 18,
      "logoURI": "https://exchange.pancakeswap.finance/images/coins/0xb59490ab09a0f526cc7305822ac65f2ab12f9723.png"
    },
    {
      "name": "Linear Finance",
      "symbol": "LINA",
      "address": "0x762539b45a1dcce3d36d080f74d1aed37844b878",
      "chainId": 56,
      "decimals": 18,
      "logoURI": "https://exchange.pancakeswap.finance/images/coins/0x762539b45a1dcce3d36d080f74d1aed37844b878.png"
    },
    {
      "name": "Beacon ETH",
      "symbol": "BETH",
      "address": "0x250632378e573c6be1ac2f97fcdf00515d0aa91b",
      "chainId": 56,
      "decimals": 18,
      "logoURI": "https://exchange.pancakeswap.finance/images/coins/0x250632378e573c6be1ac2f97fcdf00515d0aa91b.png"
    },
    {
      "name": "lUSD",
      "symbol": "lUSD",
      "address": "0x23e8a70534308a4AAF76fb8C32ec13d17a3BD89e",
      "chainId": 56,
      "decimals": 18,
      "logoURI": "https://exchange.pancakeswap.finance/images/coins/0x23e8a70534308a4AAF76fb8C32ec13d17a3BD89e.png"
    },
    {
      "name": "SafePal Token",
      "symbol": "SFP",
      "address": "0xd41fdb03ba84762dd66a0af1a6c8540ff1ba5dfb",
      "chainId": 56,
      "decimals": 18,
      "logoURI": "https://exchange.pancakeswap.finance/images/coins/0xd41fdb03ba84762dd66a0af1a6c8540ff1ba5dfb.png"
    },
    {
      "name": "Compound Finance",
      "symbol": "COMP",
      "address": "0x52ce071bd9b1c4b00a0b92d298c512478cad67e8",
      "chainId": 56,
      "decimals": 18,
      "logoURI": "https://exchange.pancakeswap.finance/images/coins/0x52ce071bd9b1c4b00a0b92d298c512478cad67e8.png"
    },
    {
      "name": "Swirge Pay",
      "symbol": "SWGB",
      "address": "0xe40255c5d7fa7ceec5120408c78c787cecb4cfdb",
      "chainId": 56,
      "decimals": 18,
      "logoURI": "https://exchange.pancakeswap.finance/images/coins/0xe40255c5d7fa7ceec5120408c78c787cecb4cfdb.png"
    },
    {
      "name": "renBTC",
      "symbol": "renBTC",
      "address": "0xfCe146bF3146100cfe5dB4129cf6C82b0eF4Ad8c",
      "chainId": 56,
      "decimals": 8,
      "logoURI": "https://exchange.pancakeswap.finance/images/coins/0xfCe146bF3146100cfe5dB4129cf6C82b0eF4Ad8c.png"
    },
    {
      "name": "renDOGE",
      "symbol": "renDOGE",
      "address": "0xc3fed6eb39178a541d274e6fc748d48f0ca01cc3",
      "chainId": 56,
      "decimals": 8,
      "logoURI": "https://exchange.pancakeswap.finance/images/coins/0xc3fed6eb39178a541d274e6fc748d48f0ca01cc3.png"
    },
    {
      "name": "anyMTLX",
      "symbol": "anyMTLX",
      "address": "0x5921dee8556c4593eefcfad3ca5e2f618606483b",
      "chainId": 56,
      "decimals": 18,
      "logoURI": "https://exchange.pancakeswap.finance/images/coins/0x5921dee8556c4593eefcfad3ca5e2f618606483b.png"
    },
    {
      "name": "ZeroSwapToken",
      "symbol": "ZEE",
      "address": "0x44754455564474a89358b2c2265883df993b12f0",
      "chainId": 56,
      "decimals": 18,
      "logoURI": "https://exchange.pancakeswap.finance/images/coins/0x44754455564474a89358b2c2265883df993b12f0.png"
    },
    {
      "name": "Berry",
      "symbol": "BRY",
      "address": "0xf859Bf77cBe8699013d6Dbc7C2b926Aaf307F830",
      "chainId": 56,
      "decimals": 18,
      "logoURI": "https://exchange.pancakeswap.finance/images/coins/0xf859Bf77cBe8699013d6Dbc7C2b926Aaf307F830.png"
    },
    {
      "name": "Swingby",
      "symbol": "SWINGBY",
      "address": "0x71DE20e0C4616E7fcBfDD3f875d568492cBE4739",
      "chainId": 56,
      "decimals": 18,
      "logoURI": "https://exchange.pancakeswap.finance/images/coins/0x71DE20e0C4616E7fcBfDD3f875d568492cBE4739.png"
    },
    {
      "name": "Dodo",
      "symbol": "DODO",
      "address": "0x67ee3cb086f8a16f34bee3ca72fad36f7db929e2",
      "chainId": 56,
      "decimals": 18,
      "logoURI": "https://exchange.pancakeswap.finance/images/coins/0x67ee3cb086f8a16f34bee3ca72fad36f7db929e2.png"
    },
    {
      "name": "Sushi",
      "symbol": "SUSHI",
      "address": "0x947950bcc74888a40ffa2593c5798f11fc9124c4",
      "chainId": 56,
      "decimals": 18,
      "logoURI": "https://exchange.pancakeswap.finance/images/coins/0x947950bcc74888a40ffa2593c5798f11fc9124c4.png"
    },
    {
      "name": "OPEN Governance Token",
      "symbol": "BOPEN",
      "address": "0xF35262a9d427F96d2437379eF090db986eaE5d42",
      "chainId": 56,
      "decimals": 18,
      "logoURI": "https://exchange.pancakeswap.finance/images/coins/0xF35262a9d427F96d2437379eF090db986eaE5d42.png"
    },
    {
      "name": "BoringDAO",
      "symbol": "BOR",
      "address": "0x92d7756c60dcfd4c689290e8a9f4d263b3b32241",
      "chainId": 56,
      "decimals": 18,
      "logoURI": "https://exchange.pancakeswap.finance/images/coins/0x92d7756c60dcfd4c689290e8a9f4d263b3b32241.png"
    },
    {
      "name": "renZEC",
      "symbol": "renZEC",
      "address": "0x695FD30aF473F2960e81Dc9bA7cB67679d35EDb7",
      "chainId": 56,
      "decimals": 8,
      "logoURI": "https://exchange.pancakeswap.finance/images/coins/0x695FD30aF473F2960e81Dc9bA7cB67679d35EDb7.png"
    },
    {
      "name": "Multiplier",
      "symbol": "BMXX",
      "address": "0x4131b87f74415190425ccd873048c708f8005823",
      "chainId": 56,
      "decimals": 18,
      "logoURI": "https://exchange.pancakeswap.finance/images/coins/0x4131b87f74415190425ccd873048c708f8005823.png"
    },
    {
      "name": "IoTeX",
      "symbol": "IOTX",
      "address": "0x9678e42cebeb63f23197d726b29b1cb20d0064e5",
      "chainId": 56,
      "decimals": 18,
      "logoURI": "https://exchange.pancakeswap.finance/images/coins/0x9678e42cebeb63f23197d726b29b1cb20d0064e5.png"
    },
    {
      "name": "xMARK",
      "symbol": "XMARK",
      "address": "0x26a5dfab467d4f58fb266648cae769503cec9580",
      "chainId": 56,
      "decimals": 9,
      "logoURI": "https://exchange.pancakeswap.finance/images/coins/0x26a5dfab467d4f58fb266648cae769503cec9580.png"
    },
    {
      "name": "TokenPocket",
      "symbol": "TPT",
      "address": "0xeca41281c24451168a37211f0bc2b8645af45092",
      "chainId": 56,
      "decimals": 4,
      "logoURI": "https://exchange.pancakeswap.finance/images/coins/0xeca41281c24451168a37211f0bc2b8645af45092.png"
    },
    {
      "name": "Yieldwatch",
      "symbol": "WATCH",
      "address": "0x7a9f28eb62c791422aa23ceae1da9c847cbec9b0",
      "chainId": 56,
      "decimals": 18,
      "logoURI": "https://exchange.pancakeswap.finance/images/coins/0x7a9f28eb62c791422aa23ceae1da9c847cbec9b0.png"
    },
    {
      "name": "Bella Protocol",
      "symbol": "BEL",
      "address": "0x8443f091997f06a61670b735ed92734f5628692f",
      "chainId": 56,
      "decimals": 18,
      "logoURI": "https://exchange.pancakeswap.finance/images/coins/0x8443f091997f06a61670b735ed92734f5628692f.png"
    },
    {
      "name": "DeXe",
      "symbol": "DEXE",
      "address": "0x039cb485212f996a9dbb85a9a75d898f94d38da6",
      "chainId": 56,
      "decimals": 18,
      "logoURI": "https://exchange.pancakeswap.finance/images/coins/0x039cb485212f996a9dbb85a9a75d898f94d38da6.png"
    },
    {
      "name": "Ramp DEFI",
      "symbol": "RAMP",
      "address": "0x8519ea49c997f50ceffa444d240fb655e89248aa",
      "chainId": 56,
      "decimals": 18,
      "logoURI": "https://exchange.pancakeswap.finance/images/coins/0x8519ea49c997f50ceffa444d240fb655e89248aa.png"
    },
    {
      "name": "Belt",
      "symbol": "BELT",
      "address": "0xE0e514c71282b6f4e823703a39374Cf58dc3eA4f",
      "chainId": 56,
      "decimals": 18,
      "logoURI": "https://exchange.pancakeswap.finance/images/coins/0xE0e514c71282b6f4e823703a39374Cf58dc3eA4f.png"
    },
    {
      "name": "Basic Attention Token",
      "symbol": "BAT",
      "address": "0x101d82428437127bf1608f699cd651e6abf9766e",
      "chainId": 56,
      "decimals": 18,
      "logoURI": "https://exchange.pancakeswap.finance/images/coins/0x101d82428437127bf1608f699cd651e6abf9766e.png"
    },
    {
      "name": "BUX",
      "symbol": "BUX",
      "address": "0x211ffbe424b90e25a15531ca322adf1559779e45",
      "chainId": 56,
      "decimals": 18,
      "logoURI": "https://exchange.pancakeswap.finance/images/coins/0x211ffbe424b90e25a15531ca322adf1559779e45.png"
    },
    {
      "name": "ForTube",
      "symbol": "FOR",
      "address": "0x658A109C5900BC6d2357c87549B651670E5b0539",
      "chainId": 56,
      "decimals": 18,
      "logoURI": "https://exchange.pancakeswap.finance/images/coins/0x658A109C5900BC6d2357c87549B651670E5b0539.png"
    },
    {
      "name": "My Neigbor Alice",
      "symbol": "ALICE",
      "address": "0xac51066d7bec65dc4589368da368b212745d63e8",
      "chainId": 56,
      "decimals": 6,
      "logoURI": "https://exchange.pancakeswap.finance/images/coins/0xac51066d7bec65dc4589368da368b212745d63e8.png"
    },
    {
      "name": "Pancake Bunny",
      "symbol": "BUNNY",
      "address": "0xc9849e6fdb743d08faee3e34dd2d1bc69ea11a51",
      "chainId": 56,
      "decimals": 18,
      "logoURI": "https://exchange.pancakeswap.finance/images/coins/0xc9849e6fdb743d08faee3e34dd2d1bc69ea11a51.png"
    },
    {
      "name": "Dego.Finance",
      "symbol": "DEGO",
      "address": "0x3fda9383a84c05ec8f7630fe10adf1fac13241cc",
      "chainId": 56,
      "decimals": 18,
      "logoURI": "https://exchange.pancakeswap.finance/images/coins/0x3fda9383a84c05ec8f7630fe10adf1fac13241cc.png"
    },
    {
      "name": "LTO Network",
      "symbol": "LTO",
      "address": "0x857b222fc79e1cbbf8ca5f78cb133d1b7cf34bbd",
      "chainId": 56,
      "decimals": 18,
      "logoURI": "https://exchange.pancakeswap.finance/images/coins/0x857b222fc79e1cbbf8ca5f78cb133d1b7cf34bbd.png"
    },
    {
      "name": "Contentos",
      "symbol": "COS",
      "address": "0x96dd399f9c3afda1f194182f71600f1b65946501",
      "chainId": 56,
      "decimals": 18,
      "logoURI": "https://exchange.pancakeswap.finance/images/coins/0x96dd399f9c3afda1f194182f71600f1b65946501.png"
    },
    {
      "name": "Tixl",
      "symbol": "TXL",
      "address": "0x1ffd0b47127fdd4097e54521c9e2c7f0d66aafc5",
      "chainId": 56,
      "decimals": 18,
      "logoURI": "https://exchange.pancakeswap.finance/images/coins/0x1ffd0b47127fdd4097e54521c9e2c7f0d66aafc5.png"
    },
    {
      "name": "Alpaca",
      "symbol": "ALPACA",
      "address": "0x8f0528ce5ef7b51152a59745befdd91d97091d2f",
      "chainId": 56,
      "decimals": 18,
      "logoURI": "https://exchange.pancakeswap.finance/images/coins/0x8f0528ce5ef7b51152a59745befdd91d97091d2f.png"
    },
    {
      "name": "Dusk",
      "symbol": "DUSK",
      "address": "0xb2bd0749dbe21f623d9baba856d3b0f0e1bfec9c",
      "chainId": 56,
      "decimals": 18,
      "logoURI": "https://exchange.pancakeswap.finance/images/coins/0xb2bd0749dbe21f623d9baba856d3b0f0e1bfec9c.png"
    },
    {
      "name": "bDIGG",
      "symbol": "bDIGG",
      "address": "0x5986d5c77c65e5801a5caa4fae80089f870a71da",
      "chainId": 56,
      "decimals": 18,
      "logoURI": "https://exchange.pancakeswap.finance/images/coins/0x5986d5c77c65e5801a5caa4fae80089f870a71da.png"
    },
    {
      "name": "bBADGER",
      "symbol": "bBADGER",
      "address": "0x1f7216fdb338247512ec99715587bb97bbf96eae",
      "chainId": 56,
      "decimals": 18,
      "logoURI": "https://exchange.pancakeswap.finance/images/coins/0x1f7216fdb338247512ec99715587bb97bbf96eae.png"
    },
    {
      "name": "Unitrade",
      "symbol": "TRADE",
      "address": "0x7af173f350d916358af3e218bdf2178494beb748",
      "chainId": 56,
      "decimals": 18,
      "logoURI": "https://exchange.pancakeswap.finance/images/coins/0x7af173f350d916358af3e218bdf2178494beb748.png"
    },
    {
      "name": "PNT",
      "symbol": "PNT",
      "address": "0xdaacb0ab6fb34d24e8a67bfa14bf4d95d4c7af92",
      "chainId": 56,
      "decimals": 18,
      "logoURI": "https://exchange.pancakeswap.finance/images/coins/0x7a1da9f49224ef98389b071b8a3294d1cc5e3e6a.png"
    },
    {
      "name": "pBTC",
      "symbol": "pBTC",
      "address": "0xed28a457a5a76596ac48d87c0f577020f6ea1c4c",
      "chainId": 56,
      "decimals": 18,
      "logoURI": "https://exchange.pancakeswap.finance/images/coins/0xed28a457a5a76596ac48d87c0f577020f6ea1c4c.png"
    },
    {
      "name": "Mirror Finance",
      "symbol": "MIR",
      "address": "0x5b6dcf557e2abe2323c48445e8cc948910d8c2c9",
      "chainId": 56,
      "decimals": 18,
      "logoURI": "https://exchange.pancakeswap.finance/images/coins/0x5b6dcf557e2abe2323c48445e8cc948910d8c2c9.png"
    },
    {
      "name": "PolyCrowns",
      "symbol": "pCWS",
      "address": "0xbcf39f0edda668c58371e519af37ca705f2bfcbd",
      "chainId": 56,
      "decimals": 18,
      "logoURI": "https://exchange.pancakeswap.finance/images/coins/0xbcf39f0edda668c58371e519af37ca705f2bfcbd.png"
    },
    {
      "name": "Zilliqa",
      "symbol": "ZIL",
      "address": "0xb86abcb37c3a4b64f74f59301aff131a1becc787",
      "chainId": 56,
      "decimals": 12,
      "logoURI": "https://exchange.pancakeswap.finance/images/coins/0xb86abcb37c3a4b64f74f59301aff131a1becc787.png"
    },
    {
      "name": "Lien",
      "symbol": "LIEN",
      "address": "0x5d684adaf3fcfe9cfb5cede3abf02f0cdd1012e3",
      "chainId": 56,
      "decimals": 8,
      "logoURI": "https://exchange.pancakeswap.finance/images/coins/0x5d684adaf3fcfe9cfb5cede3abf02f0cdd1012e3.png"
    },
    {
      "name": "Switcheo",
      "symbol": "SWTH",
      "address": "0x250b211EE44459dAd5Cd3bCa803dD6a7EcB5d46C",
      "chainId": 56,
      "decimals": 8,
      "logoURI": "https://exchange.pancakeswap.finance/images/coins/0x250b211EE44459dAd5Cd3bCa803dD6a7EcB5d46C.png"
    },
    {
      "name": "Ellipsis",
      "symbol": "EPS",
      "address": "0xa7f552078dcc247c2684336020c03648500c6d9f",
      "chainId": 56,
      "decimals": 18,
      "logoURI": "https://exchange.pancakeswap.finance/images/coins/0xa7f552078dcc247c2684336020c03648500c6d9f.png"
    },
    {
      "name": "DFuture",
      "symbol": "DFT",
      "address": "0x42712dF5009c20fee340B245b510c0395896cF6e",
      "chainId": 56,
      "decimals": 18,
      "logoURI": "https://exchange.pancakeswap.finance/images/coins/0x42712dF5009c20fee340B245b510c0395896cF6e.png"
    },
    {
      "name": "Gourmet Galaxy",
      "symbol": "GUM",
      "address": "0xc53708664b99DF348dd27C3Ac0759d2DA9c40462",
      "chainId": 56,
      "decimals": 18,
      "logoURI": "https://exchange.pancakeswap.finance/images/coins/0xc53708664b99DF348dd27C3Ac0759d2DA9c40462.png"
    },
    {
      "name": "Harmony One",
      "symbol": "ONE",
      "address": "0x03ff0ff224f904be3118461335064bb48df47938",
      "chainId": 56,
      "decimals": 18,
      "logoURI": "https://exchange.pancakeswap.finance/images/coins/0x03ff0ff224f904be3118461335064bb48df47938.png"
    },
    {
      "name": "Nerve Finance",
      "symbol": "NRV",
      "address": "0x42f6f551ae042cbe50c739158b4f0cac0edb9096",
      "chainId": 56,
      "decimals": 18,
      "logoURI": "https://exchange.pancakeswap.finance/images/coins/0x42f6f551ae042cbe50c739158b4f0cac0edb9096.png"
    },
    {
      "name": "Easyfi Network",
      "symbol": "EASY",
      "address": "0x7c17c8bed8d14bacce824d020f994f4880d6ab3b",
      "chainId": 56,
      "decimals": 18,
      "logoURI": "https://exchange.pancakeswap.finance/images/coins/0x7c17c8bed8d14bacce824d020f994f4880d6ab3b.png"
    },
    {
      "name": "SafeMoon",
      "symbol": "SAFEMOON",
      "address": "0x8076c74c5e3f5852037f31ff0093eeb8c8add8d3",
      "chainId": 56,
      "decimals": 9,
      "logoURI": "https://exchange.pancakeswap.finance/images/coins/0x8076c74c5e3f5852037f31ff0093eeb8c8add8d3.png"
    },
    {
      "name": "Tau Bitcoin",
      "symbol": "tBTC",
      "address": "0x2cD1075682b0FCCaADd0Ca629e138E64015Ba11c",
      "chainId": 56,
      "decimals": 9,
      "logoURI": "https://exchange.pancakeswap.finance/images/coins/0x2cD1075682b0FCCaADd0Ca629e138E64015Ba11c.png"
    },
    {
      "name": "Hoo",
      "symbol": "HOO",
      "address": "0xe1d1f66215998786110ba0102ef558b22224c016",
      "chainId": 56,
      "decimals": 8,
      "logoURI": "https://exchange.pancakeswap.finance/images/coins/0xe1d1f66215998786110ba0102ef558b22224c016.png"
    },
    {
      "name": "Oddz",
      "symbol": "ODDZ",
      "address": "0xcd40f2670cf58720b694968698a5514e924f742d",
      "chainId": 56,
      "decimals": 18,
      "logoURI": "https://exchange.pancakeswap.finance/images/coins/0xcd40f2670cf58720b694968698a5514e924f742d.png"
    },
    {
      "name": "APYSwap",
      "symbol": "APYS",
      "address": "0x37dfACfaeDA801437Ff648A1559d73f4C40aAcb7",
      "chainId": 56,
      "decimals": 18,
      "logoURI": "https://exchange.pancakeswap.finance/images/coins/0x37dfACfaeDA801437Ff648A1559d73f4C40aAcb7.png"
    },
    {
      "name": "Bondly",
      "symbol": "BONDLY",
      "address": "0x96058f8c3e16576d9bd68766f3836d9a33158f89",
      "chainId": 56,
      "decimals": 18,
      "logoURI": "https://exchange.pancakeswap.finance/images/coins/0x96058f8c3e16576d9bd68766f3836d9a33158f89.png"
    },
    {
      "name": "TokoCrypto",
      "symbol": "TKO",
      "address": "0x9f589e3eabe42ebc94a44727b3f3531c0c877809",
      "chainId": 56,
      "decimals": 18,
      "logoURI": "https://exchange.pancakeswap.finance/images/coins/0x9f589e3eabe42ebc94a44727b3f3531c0c877809.png"
    },
    {
      "name": "Itam",
      "symbol": "ITAM",
      "address": "0x04c747b40be4d535fc83d09939fb0f626f32800b",
      "chainId": 56,
      "decimals": 18,
      "logoURI": "https://exchange.pancakeswap.finance/images/coins/0x04c747b40be4d535fc83d09939fb0f626f32800b.png"
    },
    {
      "name": "ARPA",
      "symbol": "ARPA",
      "address": "0x6f769e65c14ebd1f68817f5f1dcdb61cfa2d6f7e",
      "chainId": 56,
      "decimals": 18,
      "logoURI": "https://exchange.pancakeswap.finance/images/coins/0x6f769e65c14ebd1f68817f5f1dcdb61cfa2d6f7e.png"
    },
    {
      "name": "Perlin X",
      "symbol": "PERL",
      "address": "0x0f9e4d49f25de22c2202af916b681fbb3790497b",
      "chainId": 56,
      "decimals": 18,
      "logoURI": "https://exchange.pancakeswap.finance/images/coins/0x0f9e4d49f25de22c2202af916b681fbb3790497b.png"
    },
    {
      "name": "Juggernaut Finance",
      "symbol": "JGN",
      "address": "0xc13b7a43223bb9bf4b69bd68ab20ca1b79d81c75",
      "chainId": 56,
      "decimals": 18,
      "logoURI": "https://exchange.pancakeswap.finance/images/coins/0xc13b7a43223bb9bf4b69bd68ab20ca1b79d81c75.png"
    },
    {
      "name": "Alien Worlds",
      "symbol": "TLM",
      "address": "0x2222227e22102fe3322098e4cbfe18cfebd57c95",
      "chainId": 56,
      "decimals": 4,
      "logoURI": "https://exchange.pancakeswap.finance/images/coins/0x2222227e22102fe3322098e4cbfe18cfebd57c95.png"
    },
    {
      "name": "AlpaToken",
      "symbol": "ALPA",
      "address": "0xc5e6689c9c8b02be7c49912ef19e79cf24977f03",
      "chainId": 56,
      "decimals": 18,
      "logoURI": "https://exchange.pancakeswap.finance/images/coins/0xc5e6689c9c8b02be7c49912ef19e79cf24977f03.png"
    },
    {
      "name": "Horizon Protocol",
      "symbol": "HZN",
      "address": "0xC0eFf7749b125444953ef89682201Fb8c6A917CD",
      "chainId": 56,
      "decimals": 18,
      "logoURI": "https://exchange.pancakeswap.finance/images/coins/0xC0eFf7749b125444953ef89682201Fb8c6A917CD.png"
    }
  ]
}<|MERGE_RESOLUTION|>--- conflicted
+++ resolved
@@ -11,7 +11,6 @@
   "keywords": ["beefy", "bsc"],
   "tokens": [
     {
-<<<<<<< HEAD
       "name": "XEND",
       "symbol": "XEND",
       "address": "0x4a080377f83D669D7bB83B3184a8A5E61B500608",
@@ -26,7 +25,8 @@
       "chainId": 56,
       "decimals": 18,
       "logoURI": "https://bscscan.com/token/images/cyclone_32.png"
-=======
+    },
+    {
       "name": "Z-Cash",
       "symbol": "ZEC",
       "address": "0x1Ba42e5193dfA8B03D15dd1B86a3113bbBEF8Eeb",
@@ -57,7 +57,6 @@
       "chainId": 56,
       "decimals": 18,
       "logoURI": "https://dex.apeswap.finance/images/coins/near.svg"
->>>>>>> e83f18ec
     },
     {
       "name": "Grand",
