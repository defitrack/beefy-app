--- conflicted
+++ resolved
@@ -22,7 +22,6 @@
 export { bscPools } from './vault/bsc_pools';
 export { hecoPools } from './vault/heco_pools';
 export { avalanchePools } from './vault/avalanche_pools';
-<<<<<<< HEAD
 export { bscZaps } from './zap/bsc_zaps';
 export { hecoZaps } from './zap/heco_zaps';
 export { avalancheZaps } from './zap/avalanche_zaps';
@@ -30,7 +29,4 @@
 export { bscTokenList, hecoTokenList, avalancheTokenList, polygonTokenList };
 export { nativeCoins } from './native_coins';
 export { polygonPools } from './vault/polygon_pools';
-=======
-export { polygonPools } from './vault/polygon_pools';
-export { fantomPools } from './vault/fantom_pools';
->>>>>>> 95f0074b
+export { fantomPools } from './vault/fantom_pools';