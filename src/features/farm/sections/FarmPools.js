--- conflicted
+++ resolved
@@ -13,20 +13,13 @@
 
 export default function FarmPools(props) {
   const classes = useStyles();
-<<<<<<< HEAD
   const {t, i18n} = useTranslation();
-  const {pools} = useFetchPoolsInfo();
-  console.log(pools)
-
-=======
-  const { t, i18n } = useTranslation();
-  const { pools, fetchPoolsInfo } = useFetchPoolsInfo();
+  const {pools, fetchPoolsInfo} = useFetchPoolsInfo();
 
   useEffect(() => {
     fetchPoolsInfo();
   }, [pools, fetchPoolsInfo]);
-  
->>>>>>> 18411b5f
+
   return (
     <Grid container style={{paddingTop: '4px'}}>
       <Grid item xs={12}>
