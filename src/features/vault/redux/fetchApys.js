--- conflicted
+++ resolved
@@ -14,13 +14,8 @@
     });
 
     const promise = new Promise((resolve, reject) => {
-<<<<<<< HEAD
       const doRequest = axios.get(`https://api.beefy.finance/apy?_=1619766669`);
-      
-=======
-      const doRequest = axios.get(`https://api.beefy.finance/apy?_=1619766699`);
 
->>>>>>> 6600a5bb
       doRequest.then(
         res => {
           dispatch({
