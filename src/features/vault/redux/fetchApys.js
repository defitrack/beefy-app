import axios from 'axios';
import { useCallback } from 'react';
import { shallowEqual, useDispatch, useSelector } from 'react-redux';
import {
  VAULT_FETCH_APYS_BEGIN,
  VAULT_FETCH_APYS_FAILURE,
  VAULT_FETCH_APYS_SUCCESS,
} from './constants';
<<<<<<< HEAD
import { getApiCacheBuster } from '../../web3/getApiCacheBuster';
=======
import { getLatestApiCommitHash } from '../../web3/fetchLatestApiCommitHash';
>>>>>>> 67364ccf

export function fetchApys() {
  return dispatch => {
    dispatch({
      type: VAULT_FETCH_APYS_BEGIN,
    });

    return new Promise((resolve, reject) => {
      const cacheBuster = getApiCacheBuster();
      const doRequest = axios.get(`https://api.beefy.finance/apy?_=${cacheBuster}`);

<<<<<<< HEAD
      doRequest.then(
        res => {
          dispatch({
            type: VAULT_FETCH_APYS_SUCCESS,
            data: res.data,
          });
          resolve(res);
=======
      getCommit.then(
        commit => {
          const doRequest = axios.get(`https://api.beefy.finance/apy?_=${commit}`);

          doRequest.then(
            res => {
              dispatch({
                type: VAULT_FETCH_APYS_SUCCESS,
                data: res.data,
              });
              resolve(res);
            },
            err => {
              dispatch({
                type: VAULT_FETCH_APYS_FAILURE,
                data: { error: err },
              });
              reject(err);
            }
          );
>>>>>>> 67364ccf
        },
        err => {
          dispatch({
            type: VAULT_FETCH_APYS_FAILURE,
            data: { error: err },
          });
          reject(err);
        }
      );
    });
  };
}

export function useFetchApys() {
  const dispatch = useDispatch();

  const { apys, fetchApysPending, fetchApysDone } = useSelector(
    state => ({
      apys: state.vault.apys,
      fetchApysDone: state.vault.fetchApysDone,
      fetchApysPending: state.vault.fetchApysPending,
    }),
    shallowEqual
  );

  const boundAction = useCallback(() => {
    dispatch(fetchApys());
  }, [dispatch]);

  return {
    apys,
    fetchApys: boundAction,
    fetchApysDone,
    fetchApysPending,
  };
}

export function reducer(state, action) {
  switch (action.type) {
    case VAULT_FETCH_APYS_BEGIN:
      return {
        ...state,
        fetchApysPending: true,
      };

    case VAULT_FETCH_APYS_SUCCESS:
      return {
        ...state,
        apys: action.data,
        fetchApysDone: true,
        fetchApysPending: false,
      };

    case VAULT_FETCH_APYS_FAILURE:
      return {
        ...state,
        fetchApysPending: false,
      };

    default:
      return state;
  }
}<|MERGE_RESOLUTION|>--- conflicted
+++ resolved
@@ -1,16 +1,12 @@
 import axios from 'axios';
 import { useCallback } from 'react';
-import { shallowEqual, useDispatch, useSelector } from 'react-redux';
+import { useDispatch, useSelector, shallowEqual } from 'react-redux';
 import {
   VAULT_FETCH_APYS_BEGIN,
+  VAULT_FETCH_APYS_SUCCESS,
   VAULT_FETCH_APYS_FAILURE,
-  VAULT_FETCH_APYS_SUCCESS,
 } from './constants';
-<<<<<<< HEAD
 import { getApiCacheBuster } from '../../web3/getApiCacheBuster';
-=======
-import { getLatestApiCommitHash } from '../../web3/fetchLatestApiCommitHash';
->>>>>>> 67364ccf
 
 export function fetchApys() {
   return dispatch => {
@@ -22,7 +18,6 @@
       const cacheBuster = getApiCacheBuster();
       const doRequest = axios.get(`https://api.beefy.finance/apy?_=${cacheBuster}`);
 
-<<<<<<< HEAD
       doRequest.then(
         res => {
           dispatch({
@@ -30,28 +25,6 @@
             data: res.data,
           });
           resolve(res);
-=======
-      getCommit.then(
-        commit => {
-          const doRequest = axios.get(`https://api.beefy.finance/apy?_=${commit}`);
-
-          doRequest.then(
-            res => {
-              dispatch({
-                type: VAULT_FETCH_APYS_SUCCESS,
-                data: res.data,
-              });
-              resolve(res);
-            },
-            err => {
-              dispatch({
-                type: VAULT_FETCH_APYS_FAILURE,
-                data: { error: err },
-              });
-              reject(err);
-            }
-          );
->>>>>>> 67364ccf
         },
         err => {
           dispatch({
