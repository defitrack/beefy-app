--- conflicted
+++ resolved
@@ -14,13 +14,8 @@
     });
 
     const promise = new Promise((resolve, reject) => {
-<<<<<<< HEAD
-      const doRequest = axios.get(`https://api.beefy.finance/apy?_=1618265366`);
-
-=======
       const doRequest = axios.get(`https://api.beefy.finance/apy?_=1618266666`);
       
->>>>>>> 6eeb560f
       doRequest.then(
         res => {
           dispatch({
