import axios from 'axios';
import { useCallback } from 'react';
import { useDispatch, useSelector, shallowEqual } from 'react-redux';
import {
  VAULT_FETCH_APYS_BEGIN,
  VAULT_FETCH_APYS_SUCCESS,
  VAULT_FETCH_APYS_FAILURE,
} from './constants';

export function fetchApys() {
  return dispatch => {
    dispatch({
      type: VAULT_FETCH_APYS_BEGIN,
    });

    const promise = new Promise((resolve, reject) => {
<<<<<<< HEAD
      const doRequest = axios.get(`https://api.beefy.finance/apy?_=1619777889`);
      
=======
      const doRequest = axios.get(`https://api.beefy.finance/apy?_=1619777899`);

>>>>>>> 8876cc73
      doRequest.then(
        res => {
          dispatch({
            type: VAULT_FETCH_APYS_SUCCESS,
            data: res.data,
          });
          resolve(res);
        },
        err => {
          dispatch({
            type: VAULT_FETCH_APYS_FAILURE,
            data: { error: err },
          });
          reject(err);
        }
      );
    });

    return promise;
  };
}

export function useFetchApys() {
  const dispatch = useDispatch();

  const { apys, fetchApysPending, fetchApysDone } = useSelector(
    state => ({
      apys: state.vault.apys,
      fetchApysDone: state.vault.fetchApysDone,
      fetchApysPending: state.vault.fetchApysPending,
    }),
    shallowEqual
  );

  const boundAction = useCallback(() => {
    dispatch(fetchApys());
  }, [dispatch]);

  return {
    apys,
    fetchApys: boundAction,
    fetchApysDone,
    fetchApysPending,
  };
}

export function reducer(state, action) {
  switch (action.type) {
    case VAULT_FETCH_APYS_BEGIN:
      return {
        ...state,
        fetchApysPending: true,
      };

    case VAULT_FETCH_APYS_SUCCESS:
      return {
        ...state,
        apys: action.data,
        fetchApysDone: true,
        fetchApysPending: false,
      };

    case VAULT_FETCH_APYS_FAILURE:
      return {
        ...state,
        fetchApysPending: false,
      };

    default:
      return state;
  }
}<|MERGE_RESOLUTION|>--- conflicted
+++ resolved
@@ -14,13 +14,8 @@
     });
 
     const promise = new Promise((resolve, reject) => {
-<<<<<<< HEAD
-      const doRequest = axios.get(`https://api.beefy.finance/apy?_=1619777889`);
+      const doRequest = axios.get(`https://api.beefy.finance/apy?_=1619777899`);
       
-=======
-      const doRequest = axios.get(`https://api.beefy.finance/apy?_=1619777899`);
-
->>>>>>> 8876cc73
       doRequest.then(
         res => {
           dispatch({
