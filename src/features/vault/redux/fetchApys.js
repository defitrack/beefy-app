--- conflicted
+++ resolved
@@ -16,11 +16,7 @@
     const promise = new Promise((resolve, reject) => {
       // FIXME: restore this once CF is the only enabled client
       const t = Math.trunc(Date.now() / (5 * 60 * 1000));
-<<<<<<< HEAD
-      const doRequest = axios.get(`https://api.beefy.finance/apy?_=1616515940`);
-=======
       const doRequest = axios.get(`https://api.beefy.finance/apy?_=1616916949`);
->>>>>>> 47afa54c
 
       doRequest.then(
         res => {
