--- conflicted
+++ resolved
@@ -14,15 +14,8 @@
     });
 
     const promise = new Promise((resolve, reject) => {
-      // FIXME: restore this once CF is the only enabled client
-      const t = Math.trunc(Date.now() / (10 * 60 * 1000));
-<<<<<<< HEAD
-      const doRequest = axios.get(`https://api.beefy.finance/apy?_=1617973101`);
-      
-=======
       const doRequest = axios.get(`https://api.beefy.finance/apy?_=1618245423`);
 
->>>>>>> ba379756
       doRequest.then(
         res => {
           dispatch({
