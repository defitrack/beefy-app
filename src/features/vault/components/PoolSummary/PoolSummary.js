--- conflicted
+++ resolved
@@ -35,8 +35,6 @@
         : pool.depositsPaused
         ? t('Vault-DepositsPausedTitle')
         : null;
-
-    console.log(state, pool);
 
     if (launchpool) {
       state = t('Stake-BoostedBy', { name: launchpool.name });
@@ -107,7 +105,7 @@
           <LabeledStat
             value={formatDecimals(balanceSingle)}
             subvalue={balanceUsd}
-            label={t('Vault-Balance')}
+            label={t('Vault-Wallet')}
             isLoading={!fetchBalancesDone}
             className={classes.itemInner}
           />
@@ -128,7 +126,6 @@
           itemClasses={`${classes.item} ${classes.itemStats}`}
           itemInnerClasses={classes.itemInner}
         />
-<<<<<<< HEAD
         <Grid item xs={4} className={`${classes.item} ${classes.itemStats}`}>
           <LabeledStat
             value={formatTvl(pool.tvl, pool.oraclePrice)}
@@ -137,103 +134,6 @@
             className={classes.itemInner}
           />
         </Grid>
-=======
-        <Grid item md={8} xs={7}>
-          <Grid item container justify="space-between">
-            <Hidden smDown>
-              <LabeledStat
-                value={formatDecimals(balanceSingle)}
-                subvalue={balanceUsd}
-                label={t('Vault-Wallet')}
-                isLoading={!fetchBalancesDone}
-                xs={5}
-                md={3}
-              />
-              <LabeledStat
-                value={formatDecimals(deposited)}
-                subvalue={depositedUsd}
-                label={t('Vault-Deposited')}
-                isLoading={!fetchBalancesDone}
-                xs={5}
-                md={3}
-                align="start"
-              />
-              <LabeledStat
-                value={formatApy(apy)}
-                label={t('Vault-APY')}
-                boosted={launchpool ? formatApy(launchpool.apy + apy) : ''}
-                isLoading={!fetchApysDone}
-                xs={5}
-                md={2}
-                align="start"
-              />
-              <LabeledStat
-                value={calcDaily(apy)}
-                label={t('Vault-APYDaily')}
-                boosted={launchpool ? calcDaily(launchpool.apy + apy) : ''}
-                isLoading={!fetchApysDone}
-                xs={5}
-                md={2}
-              />
-              <LabeledStat
-                value={formatTvl(pool.tvl, pool.oraclePrice)}
-                label={t('Vault-TVL')}
-                isLoading={!fetchVaultsDataDone}
-                xs={5}
-                md={2}
-              />
-            </Hidden>
-          </Grid>
-        </Grid>
-
-        <Hidden mdUp>
-          <Grid
-            item
-            xs={12}
-            style={{ display: 'flex', paddingTop: mobilePadding }}
-            className={classes.mobilePadding}
-          >
-            <LabeledStat
-              value={formatDecimals(balanceSingle)}
-              subvalue={balanceUsd}
-              label={t('Vault-Wallet')}
-              isLoading={!fetchBalancesDone}
-              xs={6}
-            />
-            <LabeledStat
-              value={formatDecimals(deposited)}
-              subvalue={depositedUsd}
-              label={t('Vault-Deposited')}
-              isLoading={!fetchBalancesDone}
-              xs={6}
-              align="start"
-            />
-          </Grid>
-          <Grid item xs={12} style={{ display: 'flex', paddingTop: '20px' }}>
-            <LabeledStat
-              value={formatApy(apy)}
-              label={t('Vault-APY')}
-              isLoading={!fetchApysDone}
-              boosted={launchpool ? formatApy(launchpool.apy + apy) : ''}
-              xs={4}
-              align="start"
-            />
-            <LabeledStat
-              value={calcDaily(apy)}
-              label={t('Vault-APYDaily')}
-              isLoading={!fetchApysDone}
-              boosted={launchpool ? calcDaily(launchpool.apy + apy) : ''}
-              xs={4}
-            />
-            <LabeledStat
-              value={formatTvl(pool.tvl, pool.oraclePrice)}
-              label={t('Vault-TVL')}
-              isLoading={!fetchVaultsDataDone}
-              xs={4}
-            />
-          </Grid>
-        </Hidden>
->>>>>>> cc8ebc71
       </Grid>
     </AccordionSummary>
   );
