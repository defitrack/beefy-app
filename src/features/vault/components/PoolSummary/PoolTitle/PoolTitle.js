import React, { memo } from 'react';
import Avatar from '@material-ui/core/Avatar';
import Hidden from '@material-ui/core/Hidden';
import Grid from '@material-ui/core/Grid';
import Typography from '@material-ui/core/Typography';
import { makeStyles } from '@material-ui/core/styles';

import styles from './styles';

const useStyles = makeStyles(styles);

const PoolTitle = ({ name, logo, description, url }) => {
  const classes = useStyles();

  return (
    <Grid item xs={3} className={classes.container}>
<<<<<<< HEAD
      <Avatar alt={name} variant='square' src={require(`../../../../../images/${logo}`)} />
=======
      <Avatar alt={name} variant='square'
              imgProps={{ style: { objectFit: 'contain' } }}
              src={require(`../../../../../images/${logo}`)} />
>>>>>>> 2d4e3b2c
      <div className={classes.texts}>
        <Typography className={classes.title} variant='body2' gutterBottom>
          {name}
          <Hidden smUp>
            <i
              style={{
                visibility: Boolean(url) ? 'visible' : 'hidden',
              }}
              className={classes.icon + ' far fa-question-circle'}
              onClick={e => {
                e.stopPropagation();
                window.open(url);
              }}
            />
          </Hidden>
        </Typography>
        <Typography className={classes.subtitle} variant='body2'>
          {description}
        </Typography>
      </div>
    </Grid>
  );
};

export default memo(PoolTitle);<|MERGE_RESOLUTION|>--- conflicted
+++ resolved
@@ -14,13 +14,9 @@
 
   return (
     <Grid item xs={3} className={classes.container}>
-<<<<<<< HEAD
-      <Avatar alt={name} variant='square' src={require(`../../../../../images/${logo}`)} />
-=======
       <Avatar alt={name} variant='square'
               imgProps={{ style: { objectFit: 'contain' } }}
               src={require(`../../../../../images/${logo}`)} />
->>>>>>> 2d4e3b2c
       <div className={classes.texts}>
         <Typography className={classes.title} variant='body2' gutterBottom>
           {name}
