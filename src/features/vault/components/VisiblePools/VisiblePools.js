import React from 'react';

import InfiniteScroll from 'react-infinite-scroll-component';
import { useTranslation } from 'react-i18next';
import { makeStyles } from '@material-ui/core/styles';
import styles from './styles';

import useFilteredPools from '../../hooks/useFilteredPools';
import usePoolsByPlatform from '../../hooks/usePoolsByPlatform';
import usePoolsByVaultType from '../../hooks/usePoolsByVaultType';
import usePoolsByAsset from '../../hooks/usePoolsByAsset';
import useSortedPools from '../../hooks/useSortedPools';
import useVisiblePools from '../../hooks/useVisiblePools';

import Pool from '../Pool/Pool';
import Filters from '../Filters/Filters';

const useStyles = makeStyles(styles);

const VisiblePools = ({
  pools,
  tokens,
  apys,
  fetchBalancesDone,
  fetchApysDone,
  fetchVaultsDataDone,
}) => {
  const classes = useStyles();
  const { t } = useTranslation();

  const { filteredPools, toggleFilter, filters } = useFilteredPools(pools, tokens);
  const { poolsByPlatform, platform, setPlatform } = usePoolsByPlatform(filteredPools);
  const { poolsByVaultType, vaultType, setVaultType } = usePoolsByVaultType(poolsByPlatform);
  const { poolsByAsset, asset, setAsset } = usePoolsByAsset(poolsByVaultType);
  const { sortedPools, order, setOrder } = useSortedPools(poolsByAsset, apys);
  const { visiblePools, fetchVisiblePools } = useVisiblePools(sortedPools, 10);

  return (
    <>
      <Filters
        toggleFilter={toggleFilter}
        filters={filters}
        platform={platform}
        vaultType={vaultType}
        asset={asset}
        order={order}
        setPlatform={setPlatform}
        setVaultType={setVaultType}
        setAsset={setAsset}
        setOrder={setOrder}
      />
<<<<<<< HEAD
      {sortedPools.map((pool, index) => (
        <Pool
          pool={pool}
          index={index}
          tokens={tokens}
          apy={apys[pool.id] || 0}
          key={pool.id}
          fetchBalancesDone={fetchBalancesDone}
          fetchApysDone={fetchApysDone}
          fetchVaultsDataDone={fetchVaultsDataDone}
        />
      ))}

=======
      <div className={classes.scroller}>
        <InfiniteScroll dataLength={visiblePools.length} hasMore={true} next={fetchVisiblePools}>
          {visiblePools.map((pool, index) => (
            <Pool pool={pool} index={index} tokens={tokens} apy={apys[pool.id] || 0} key={pool.id} />
          ))}
        </InfiniteScroll>
      </div>
>>>>>>> bc3f9b69
      {!sortedPools.length && <h3 className={classes.subtitle}>{t('No-Results')}</h3>}
    </>
  );
};

export default VisiblePools;<|MERGE_RESOLUTION|>--- conflicted
+++ resolved
@@ -49,29 +49,22 @@
         setAsset={setAsset}
         setOrder={setOrder}
       />
-<<<<<<< HEAD
-      {sortedPools.map((pool, index) => (
-        <Pool
-          pool={pool}
-          index={index}
-          tokens={tokens}
-          apy={apys[pool.id] || 0}
-          key={pool.id}
-          fetchBalancesDone={fetchBalancesDone}
-          fetchApysDone={fetchApysDone}
-          fetchVaultsDataDone={fetchVaultsDataDone}
-        />
-      ))}
-
-=======
       <div className={classes.scroller}>
         <InfiniteScroll dataLength={visiblePools.length} hasMore={true} next={fetchVisiblePools}>
           {visiblePools.map((pool, index) => (
-            <Pool pool={pool} index={index} tokens={tokens} apy={apys[pool.id] || 0} key={pool.id} />
+            <Pool
+              pool={pool}
+              index={index}
+              tokens={tokens}
+              apy={apys[pool.id] || 0}
+              key={pool.id}
+              fetchBalancesDone={fetchBalancesDone}
+              fetchApysDone={fetchApysDone}
+              fetchVaultsDataDone={fetchVaultsDataDone}
+            />
           ))}
         </InfiniteScroll>
       </div>
->>>>>>> bc3f9b69
       {!sortedPools.length && <h3 className={classes.subtitle}>{t('No-Results')}</h3>}
     </>
   );
