--- conflicted
+++ resolved
@@ -1,24 +1,6 @@
 import React, { useEffect } from 'react';
-<<<<<<< HEAD
 import { useConnectWallet } from '../../home/redux/hooks';
 import { useFetchBalances } from '../redux/hooks';
-
-export default function ZapCommand() {
-  const { web3, address } = useConnectWallet();
-  const { tokens, fetchBalances } = useFetchBalances();
-
-  useEffect(() => {
-    if (address && web3) {
-        fetchBalances();
-    }
-  }, [address, web3, fetchBalances]);
-
-  return (
-      <div>
-          哈哈
-      </div>
-  )
-=======
 import GridContainer from "components/Grid/GridContainer.js";
 import GridItem from "components/Grid/GridItem.js";
 import Card from "components/Card/Card.js";
@@ -32,7 +14,14 @@
 
 export default function ZapCommand() {
     const classes = useStyles();
+    const { web3, address } = useConnectWallet();
+    const { tokens, fetchBalances } = useFetchBalances();
 
+    useEffect(() => {
+      if (address && web3) {
+          fetchBalances();
+      }
+    }, [address, web3, fetchBalances]);
     return (
         <div className={classes.container}>
             <div className={classes.zapContainer}>
@@ -67,5 +56,4 @@
             </div>
         </div>
     )
->>>>>>> c754b01a
 }