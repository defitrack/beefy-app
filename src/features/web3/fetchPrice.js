import axios from 'axios';
import { pools } from '../configure/pools';

const endpoints = {
  bakery: 'https://api.beefy.finance/bakery/price',
  bakeryLp: 'https://api.beefy.finance/bakery/lps',
  bdollarLp: 'https://api.beefy.finance/bdollar/lps',
  boltLp: 'https://api.beefy.finance/bolt/lps',
  cafeLp: 'https://api.beefy.finance/cafe/lps',
  coingecko: 'https://api.coingecko.com/api/v3/simple/price',
  jetfuelLp: 'https://api.beefy.finance/jetfuel/lps',
  kebabLp: 'https://api.beefy.finance/kebab/lps',
  monsterLp: 'https://api.beefy.finance/monster/lps',
  narwhalLp: 'https://api.beefy.finance/narwhal/lps',
  nyanswopLp: 'https://api.beefy.finance/nyanswop/lps',
  pancake: 'https://api.beefy.finance/pancake/price',
  pancakeLp: 'https://api.beefy.finance/pancake/lps',
  ramenLp: 'https://api.beefy.finance/ramen/lps',
  thugs: 'https://api.beefy.finance/thugs/tickers',
  thugsLp: 'https://api.beefy.finance/thugs/lps',
  spongeLp: 'https://api.beefy.finance/sponge/lps',
};

const CACHE_TIMEOUT_MS = 1 * 60 * 1000; // 1 minute(s)
const priceCache = {
  cache: new Map(),
  lastUpdated: undefined,
};

function isCached(id) {
  return priceCache.cache.has(id);
}

function getCachedPrice(id) {
  return priceCache.cache.get(id);
}

function maybeUpdateCache() {
  const currentTimestamp = new Date();
  if (
    priceCache.lastUpdated &&
    currentTimestamp.getTime() > priceCache.lastUpdated.getTime() + CACHE_TIMEOUT_MS
  ) {
    initializePriceCache();
    // console.trace('price cache updated')
  }
}

const fetchCoingecko = async ids => {
  try {
    const response = await axios.get(endpoints.coingecko, {
      params: { ids: ids.join(','), vs_currencies: 'usd' },
    });
    const prices = {};
    for (let id in response.data) {
      prices[id] = response.data[id].usd;
    }
    return prices;
  } catch (err) {
    console.error(err);
    return {};
  }
};

const fetchPancake = async () => {
  try {
    const response = await axios.get(endpoints.pancake);
    return response.data;
  } catch (err) {
    console.error(err);
    return {};
  }
};

const fetchLP = async endpoint => {
  try {
    const response = await axios.get(endpoint);
    return response.data;
  } catch (err) {
    console.error(err);
    return {};
  }
};

const fetchBakery = async () => {
  try {
    const response = await axios.get(endpoints.bakery);
    return response.data;
  } catch (err) {
    console.error(err);
    return {};
  }
};

const oracleEndpoints = {
  'bakery-lp': () => fetchLP(endpoints.bakeryLp),
  bakery: () => fetchBakery(),
  'bdollar-lp': () => fetchLP(endpoints.bdollarLp),
  coingecko: ids => fetchCoingecko(ids),
  'jetfuel-lp': () => fetchLP(endpoints.jetfuelLp),
  'monster-lp': () => fetchLP(endpoints.monsterLp),
  'narwhal-lp': () => fetchLP(endpoints.narwhalLp),
  'nyanswop-lp': () => fetchLP(endpoints.nyanswopLp),
  pancake: () => fetchPancake(),
  'pancake-lp': () => fetchLP(endpoints.pancakeLp),
  'thugs-lp': () => fetchLP(endpoints.thugsLp),
  'kebab-lp': () => fetchLP(endpoints.kebabLp),
  'sponge-lp': () => fetchLP(endpoints.spongeLp),
  'bolt-lp': () => fetchLP(endpoints.boltLp),
<<<<<<< HEAD
  'cafe-lp': () => fetchLP(endpoints.cafeLp),
=======
  'ramen-lp': () => fetchLP(endpoints.ramenLp),
>>>>>>> b7379c0d
};

export async function initializePriceCache() {
  const currentTimestamp = new Date();
  priceCache.lastUpdated = currentTimestamp;

  const oracleToIds = new Map();
  pools.forEach(pool => {
    if (!oracleToIds.has(pool.oracle)) {
      oracleToIds.set(pool.oracle, []);
    }
    oracleToIds.get(pool.oracle).push(pool.oracleId);
  });

  const promises = [...oracleToIds.keys()].map(key => oracleEndpoints[key](oracleToIds.get(key)));
  const results = await Promise.all(promises);
  const allPrices = results.reduce((accPrices, curPrices) => ({ ...accPrices, ...curPrices }), {});
  [...oracleToIds.values()].flat().forEach(id => priceCache.cache.set(id, allPrices[id]));
}

export const fetchPrice = async ({ id }) => {
  if (id === undefined) {
    console.error('Undefined pair');
    return 0;
  }

  let counter = 0; // safe guard, though it shouldn't happen
  while (!isCached(id) && counter < 10) {
    // console.trace(id, 'price not cached');
    counter++;
  }

  maybeUpdateCache();

  return getCachedPrice(id) ? getCachedPrice(id) : 0;
};<|MERGE_RESOLUTION|>--- conflicted
+++ resolved
@@ -107,11 +107,8 @@
   'kebab-lp': () => fetchLP(endpoints.kebabLp),
   'sponge-lp': () => fetchLP(endpoints.spongeLp),
   'bolt-lp': () => fetchLP(endpoints.boltLp),
-<<<<<<< HEAD
   'cafe-lp': () => fetchLP(endpoints.cafeLp),
-=======
   'ramen-lp': () => fetchLP(endpoints.ramenLp),
->>>>>>> b7379c0d
 };
 
 export async function initializePriceCache() {
