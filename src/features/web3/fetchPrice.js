--- conflicted
+++ resolved
@@ -64,11 +64,7 @@
 
 const fetchLPs = async () => {
   try {
-<<<<<<< HEAD
-    const response = await axios.get(`https://api.beefy.finance/lps?_=1619584195`);        
-=======
     const response = await axios.get(`https://api.beefy.finance/lps?_=1619766667`);
->>>>>>> e6afc42c
     return response.data;
   } catch (err) {
     console.error(err);
