--- conflicted
+++ resolved
@@ -54,11 +54,7 @@
 
 const fetchTokens = async () => {
   try {
-<<<<<<< HEAD
-    const response = await axios.get(`https://api.beefy.finance/prices?_=1616515940`);
-=======
     const response = await axios.get(`https://api.beefy.finance/prices?_=1616916949`);
->>>>>>> 47afa54c
     return response.data;
   } catch (err) {
     console.error(err);
@@ -68,15 +64,8 @@
 
 const fetchLPs = async () => {
   try {
-<<<<<<< HEAD
-    const response = await axios.get(`https://api.beefy.finance/lps?_=1616515940`);
-=======
     const response = await axios.get(`https://api.beefy.finance/lps?_=1616916949`);
->>>>>>> 47afa54c
-    return response.data;
-  } catch (err) {
     console.error(err);
-    return {};
   }
 };
 
