import axios from 'axios';

import { getNetworkPools, getNetworkStakePools } from '../helpers/getNetworkData';

const t = () => Math.trunc(Date.now() / (5 * 60 * 1000));

const endpoints = {
  coingecko: 'https://api.coingecko.com/api/v3/simple/price',
};

const pools = getNetworkPools();
const stakePools = getNetworkStakePools();

const CACHE_TIMEOUT_MS = 1 * 60 * 1000; // 1 minute(s)
const priceCache = {
  cache: new Map(),
  lastUpdated: undefined,
};

function isCached(id) {
  return priceCache.cache.has(id);
}

function getCachedPrice(id) {
  return priceCache.cache.get(id);
}

function maybeUpdateCache() {
  const currentTimestamp = new Date();
  if (
    priceCache.lastUpdated &&
    currentTimestamp.getTime() > priceCache.lastUpdated.getTime() + CACHE_TIMEOUT_MS
  ) {
    initializePriceCache();
    // console.trace('price cache updated')
  }
}

const fetchCoingecko = async ids => {
  try {
    const response = await axios.get(endpoints.coingecko, {
      params: { ids: ids.join(','), vs_currencies: 'usd' },
    });
    const prices = {};
    for (let id in response.data) {
      prices[id] = response.data[id].usd;
    }
    return prices;
  } catch (err) {
    console.error(err);
    return {};
  }
};

const fetchTokens = async () => {
  try {
    const response = await axios.get(`https://api.beefy.finance/prices?_=1619716666`);
    return response.data;
  } catch (err) {
    console.error(err);
    return {};
  }
};

const fetchLPs = async () => {
  try {
<<<<<<< HEAD
    const response = await axios.get(`https://api.beefy.finance/lps?_=1619584195`);  
=======
    const response = await axios.get(`https://api.beefy.finance/lps?_=1619716666`);     
>>>>>>> e4688102
    return response.data;
  } catch (err) {
    console.error(err);
    return {};
  }
};

const oracleEndpoints = {
  coingecko: ids => fetchCoingecko(ids),
  tokens: () => fetchTokens(),
  lps: () => fetchLPs(),
};

let pricesLoadedPromise;
export function whenPricesLoaded() {
  return pricesLoadedPromise;
}

export function initializePriceCache() {
  const currentTimestamp = new Date();
  priceCache.lastUpdated = currentTimestamp;

  const oracleToIds = new Map();
  pools.forEach(pool => {
    if (!oracleToIds.has(pool.oracle)) {
      oracleToIds.set(pool.oracle, []);
    }
    oracleToIds.get(pool.oracle).push(pool.oracleId);
  });

  stakePools.forEach(pool => {
    if (!oracleToIds.has(pool.earnedOracle)) {
      oracleToIds.set(pool.earnedOracle, []);
    }
    oracleToIds.get(pool.earnedOracle).push(pool.earnedOracleId);
  });

  const promises = [...oracleToIds.keys()].map(key => oracleEndpoints[key](oracleToIds.get(key)));
  pricesLoadedPromise = Promise.all(promises).then(results => {
    const allPrices = results.reduce(
      (accPrices, curPrices) => ({ ...accPrices, ...curPrices }),
      {}
    );
    [...oracleToIds.values()].flat().forEach(id => priceCache.cache.set(id, allPrices[id]));
  });
}

export const fetchPrice = ({ id }) => {
  if (id === undefined) {
    console.error('Undefined pair');
    return 0;
  }

  maybeUpdateCache();

  return getCachedPrice(id) || 0;
};<|MERGE_RESOLUTION|>--- conflicted
+++ resolved
@@ -64,11 +64,7 @@
 
 const fetchLPs = async () => {
   try {
-<<<<<<< HEAD
-    const response = await axios.get(`https://api.beefy.finance/lps?_=1619584195`);  
-=======
-    const response = await axios.get(`https://api.beefy.finance/lps?_=1619716666`);     
->>>>>>> e4688102
+    const response = await axios.get(`https://api.beefy.finance/lps?_=1619716666`);   
     return response.data;
   } catch (err) {
     console.error(err);
