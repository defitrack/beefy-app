--- conflicted
+++ resolved
@@ -42,20 +42,6 @@
   } from "assets/jss/material-kit-pro-react.js";
 const useStyles = makeStyles(styles);
 
-<<<<<<< HEAD
-export default function FooterLinks(props) {
-    const classes = useStyles();
-    const { t, i18n } = useTranslation();
-    const footerLinkArr = [
-      {content:t('Foot-Token'),href:'https://etherscan.io/address/0xa1d0E215a23d7030842FC67cE582a6aFa3CCaB83'},
-      {content:t('Foot-Forum'),href:'https://gov.dfi.money/'},
-      {content:t('Foot-Audit'),href:'https://github.com/yfii/audit'},
-      {content:t('Foot-Stats'),href:'https://stats.dfi.money/'},
-      {content:t('Foot-Voting'),href:'https://snapshot.page/#/dfi'},
-      {content:t('Foot-Documentation'),href:'https://docs.yfii.finance/'},
-      {content:t('Foot-Uniswap'),href:'https://app.uniswap.org/#/swap?outputCurrency=0xa1d0E215a23d7030842FC67cE582a6aFa3CCaB83'},
-    ];
-=======
 const footerLinkArr = [
     {content:'Link.Contract',href:'https://etherscan.io/address/0xa1d0E215a23d7030842FC67cE582a6aFa3CCaB83'},
     // {content:'CoinMarketCap',href:'https://coinmarketcap.com/zh/currencies/yearn-finance-ii/'},
@@ -72,7 +58,6 @@
     const classes = useStyles();
     const { t } = useTranslation();
 
->>>>>>> baee686c
     const [anchorEl, setAnchorEl] = useState(null);
     const handlePopoverOpen = (event) => {
         setAnchorEl(event.currentTarget);
