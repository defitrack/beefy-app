{
  "name": "beefy-app",
  "version": "1.1.0",
  "repository": "beefyfinance/beefy-app",
  "license": "MIT",
  "private": true,
  "type": "module",
  "dependencies": {
    "@download/blockies": "^1.0.3",
    "@ethersproject/solidity": "^5.1.0",
    "@material-ui/core": "^4.11.0",
    "@material-ui/icons": "^4.9.1",
    "@material-ui/lab": "^4.0.0-alpha.57",
    "@testing-library/jest-dom": "^4.2.4",
    "@testing-library/react": "^9.3.2",
    "@testing-library/user-event": "^7.1.2",
    "@walletconnect/web3-provider": "^1.3.1",
    "axios": "^0.21.1",
    "bignumber.js": "^9.0.1",
<<<<<<< HEAD
    "blockchain-addressbook": "^0.1.37",
=======
    "blockchain-addressbook": "^0.1.40",
>>>>>>> 5f603f04
    "classnames": "^2.2.6",
    "connected-react-router": "^6.8.0",
    "dotenv": "8.2.0",
    "dotenv-expand": "5.1.0",
    "eth-multicall": "^1.3.13",
    "history": "^5.0.0",
    "i18next": "^19.8.2",
    "i18next-browser-languagedetector": "^6.0.1",
    "moment": "^2.29.1",
    "node-sass": "^4.14.1",
    "notistack": "^1.0.1",
    "react": "^17.0.0",
    "react-content-loader": "^6.0.1",
    "react-dom": "^17.0.0",
    "react-helmet": "^6.1.0",
    "react-hot-loader": "^4.13.0",
    "react-i18next": "^11.7.3",
    "react-infinite-scroll-component": "^6.0.0",
    "react-modal": "^3.12.1",
    "react-redux": "^7.2.1",
    "react-router": "^5.2.0",
    "react-router-dom": "^5.2.0",
    "react-scripts": "3.4.3",
    "redux": "^4.0.5",
    "redux-thunk": "^2.3.0",
    "use-deep-compare-effect": "^1.6.1",
    "web3": "1.2.11",
    "web3modal": "^1.9.1"
  },
  "scripts": {
    "start": "react-scripts start",
    "build": "yarn validate && react-scripts build",
    "validate": "node ./scripts/validatePools.js",
    "test": "react-scripts test",
    "eject": "react-scripts eject",
    "prepare": "husky install"
  },
  "eslintConfig": {
    "extends": "react-app"
  },
  "browserslist": {
    "production": [
      ">0.2%",
      "not dead",
      "not op_mini all"
    ],
    "development": [
      "last 1 chrome version",
      "last 1 firefox version",
      "last 1 safari version"
    ]
  },
  "devDependencies": {
    "@ethersproject/address": "^5.3.0",
    "husky": "^6.0.0",
    "lint-staged": "^11.0.0",
    "prettier": "^2.3.0"
  },
  "lint-staged": {
    "*.js": "prettier --write",
    "*.json": "prettier --write"
  }
}<|MERGE_RESOLUTION|>--- conflicted
+++ resolved
@@ -17,11 +17,7 @@
     "@walletconnect/web3-provider": "^1.3.1",
     "axios": "^0.21.1",
     "bignumber.js": "^9.0.1",
-<<<<<<< HEAD
-    "blockchain-addressbook": "^0.1.37",
-=======
     "blockchain-addressbook": "^0.1.40",
->>>>>>> 5f603f04
     "classnames": "^2.2.6",
     "connected-react-router": "^6.8.0",
     "dotenv": "8.2.0",
