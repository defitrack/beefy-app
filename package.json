{
  "name": "beefy-app",
  "homepage": ".",
  "version": "1.3.0",
  "repository": "beefyfinance/beefy-app",
  "license": "MIT",
  "private": true,
  "type": "module",
  "dependencies": {
    "@download/blockies": "^1.0.3",
    "@ethersproject/solidity": "^5.1.0",
    "@material-ui/core": "^4.11.0",
    "@material-ui/icons": "^4.9.1",
    "@material-ui/lab": "^4.0.0-alpha.57",
    "@testing-library/jest-dom": "^4.2.4",
    "@testing-library/react": "^9.3.2",
    "@testing-library/user-event": "^7.1.2",
    "@walletconnect/web3-provider": "^1.6.5",
    "axios": "^0.21.1",
    "bignumber.js": "^9.0.1",
<<<<<<< HEAD
    "blockchain-addressbook": "^0.4.5",
=======
    "blockchain-addressbook": "^0.4.11",
>>>>>>> d0c9b62a
    "classnames": "^2.2.6",
    "connected-react-router": "^6.8.0",
    "dotenv": "8.2.0",
    "dotenv-expand": "5.1.0",
    "eth-multicall": "^1.3.13",
    "history": "^5.0.0",
    "i18next": "^19.8.2",
    "i18next-browser-languagedetector": "^6.0.1",
    "moment": "^2.29.1",
    "notistack": "^1.0.1",
    "react": "^17.0.0",
    "react-content-loader": "^6.0.1",
    "react-dom": "^17.0.0",
    "react-helmet": "^6.1.0",
    "react-hot-loader": "^4.13.0",
    "react-i18next": "^11.7.3",
    "react-infinite-scroll-component": "^6.0.0",
    "react-redux": "^7.2.1",
    "react-router": "^5.2.0",
    "react-router-dom": "^5.2.0",
    "react-scripts": "3.4.3",
    "redux": "^4.0.5",
    "redux-thunk": "^2.3.0",
    "sass": "^1.43.4",
    "use-deep-compare-effect": "^1.6.1",
    "web3": "1.2.11",
    "web3modal": "^1.9.1"
  },
  "scripts": {
    "start": "react-scripts start",
    "build": "yarn validate && react-scripts build",
    "validate": "node ./scripts/validatePools.js",
    "launchpool": "node ./scripts/launchpool.js",
    "test": "react-scripts test",
    "eject": "react-scripts eject",
    "prepare": "husky install",
    "analyze": "source-map-explorer 'build/static/js/*.js'"
  },
  "eslintConfig": {
    "extends": "react-app"
  },
  "browserslist": {
    "production": [
      ">0.2%",
      "not dead",
      "not op_mini all"
    ],
    "development": [
      "last 1 chrome version",
      "last 1 firefox version",
      "last 1 safari version"
    ]
  },
  "devDependencies": {
    "@ethersproject/address": "^5.3.0",
    "husky": "^6.0.0",
    "lint-staged": "^11.0.0",
    "prettier": "^2.3.0",
    "source-map-explorer": "^2.5.2"
  },
  "lint-staged": {
    "*.js": "prettier --write",
    "*.json": "prettier --write"
  }
}<|MERGE_RESOLUTION|>--- conflicted
+++ resolved
@@ -18,11 +18,7 @@
     "@walletconnect/web3-provider": "^1.6.5",
     "axios": "^0.21.1",
     "bignumber.js": "^9.0.1",
-<<<<<<< HEAD
-    "blockchain-addressbook": "^0.4.5",
-=======
     "blockchain-addressbook": "^0.4.11",
->>>>>>> d0c9b62a
     "classnames": "^2.2.6",
     "connected-react-router": "^6.8.0",
     "dotenv": "8.2.0",
