{
  "name": "beefy-app",
  "homepage": ".",
  "version": "1.3.0",
  "repository": "beefyfinance/beefy-app",
  "license": "MIT",
  "private": true,
  "type": "module",
  "dependencies": {
    "@download/blockies": "^1.0.3",
    "@ethersproject/solidity": "^5.1.0",
    "@material-ui/core": "^4.11.0",
    "@material-ui/icons": "^4.9.1",
    "@material-ui/lab": "^4.0.0-alpha.57",
    "@walletconnect/web3-provider": "^1.6.5",
    "axios": "^0.21.1",
    "bignumber.js": "^9.0.1",
<<<<<<< HEAD
    "blockchain-addressbook": "^0.4.13",
=======
    "blockchain-addressbook": "^0.4.16",
>>>>>>> 2767d013
    "classnames": "^2.2.6",
    "connected-react-router": "^6.8.0",
    "dotenv": "8.2.0",
    "dotenv-expand": "5.1.0",
    "eth-multicall": "^1.3.13",
    "history": "^5.0.0",
    "i18next": "^19.8.2",
    "i18next-browser-languagedetector": "^6.0.1",
    "moment": "^2.29.1",
    "notistack": "^1.0.1",
    "react": "^17.0.0",
    "react-content-loader": "^6.0.1",
    "react-dom": "^17.0.0",
    "react-helmet": "^6.1.0",
    "react-hot-loader": "^4.13.0",
    "react-i18next": "^11.7.3",
    "react-infinite-scroll-component": "^6.0.0",
    "react-redux": "^7.2.1",
    "react-router": "^5.2.0",
    "react-router-dom": "^5.2.0",
    "react-scripts": "3.4.3",
    "redux": "^4.0.5",
    "redux-thunk": "^2.3.0",
    "sass": "^1.43.4",
    "use-deep-compare-effect": "^1.6.1",
    "web3": "1.2.11",
    "web3modal": "^1.9.1"
  },
  "scripts": {
    "start": "react-scripts start",
    "build": "yarn validate && react-scripts build",
    "validate": "node ./scripts/validatePools.js",
    "launchpool": "node ./scripts/launchpool.js",
    "test": "react-scripts test",
    "eject": "react-scripts eject",
    "prepare": "husky install",
    "analyze": "source-map-explorer 'build/static/js/*.js'"
  },
  "eslintConfig": {
    "extends": "react-app"
  },
  "browserslist": {
    "production": [
      ">0.2%",
      "not dead",
      "not op_mini all"
    ],
    "development": [
      "last 1 chrome version",
      "last 1 firefox version",
      "last 1 safari version"
    ]
  },
  "devDependencies": {
    "@ethersproject/address": "^5.3.0",
    "husky": "^6.0.0",
    "lint-staged": "^11.0.0",
    "prettier": "^2.3.0",
    "source-map-explorer": "^2.5.2"
  },
  "lint-staged": {
    "*.js": "prettier --write",
    "*.json": "prettier --write"
  }
}<|MERGE_RESOLUTION|>--- conflicted
+++ resolved
@@ -15,11 +15,7 @@
     "@walletconnect/web3-provider": "^1.6.5",
     "axios": "^0.21.1",
     "bignumber.js": "^9.0.1",
-<<<<<<< HEAD
-    "blockchain-addressbook": "^0.4.13",
-=======
     "blockchain-addressbook": "^0.4.16",
->>>>>>> 2767d013
     "classnames": "^2.2.6",
     "connected-react-router": "^6.8.0",
     "dotenv": "8.2.0",
